--- conflicted
+++ resolved
@@ -18,13 +18,6 @@
 class CReserveKey;
 class CScript;
 class CWallet;
-<<<<<<< HEAD
-namespace Consensus
-{
-struct Params;
-};
-=======
->>>>>>> 0f19c3c3
 
 namespace Consensus
 {
@@ -40,14 +33,6 @@
     std::vector<int64_t> vTxSigOps;
 };
 
-<<<<<<< HEAD
-/** Run the miner threads */
-void GenerateBitcoins(bool fGenerate, int nThreads, const CChainParams &chainparams);
-/** Generate a new block, without valid proof-of-work */
-CBlockTemplate *CreateNewBlock(const CChainParams &chainparams, const CScript &scriptPubKeyIn);
-/** Modify the extranonce in a block */
-void IncrementExtraNonce(CBlock *pblock, const CBlockIndex *pindexPrev, unsigned int &nExtraNonce);
-=======
 /** Generate a new block, without valid proof-of-work */
 class BlockAssembler
 {
@@ -108,7 +93,6 @@
 
 /** Modify the extranonce in a block */
 void IncrementExtraNonce(CBlock *pblock, unsigned int &nExtraNonce);
->>>>>>> 0f19c3c3
 int64_t UpdateTime(CBlockHeader *pblock, const Consensus::Params &consensusParams, const CBlockIndex *pindexPrev);
 
 #endif // BITCOIN_MINER_H