// Copyright (c) 2010 Satoshi Nakamoto
// Copyright (c) 2009-2015 The Bitcoin Core developers
// Copyright (c) 2015-2019 The Bitcoin Unlimited developers
// Distributed under the MIT software license, see the accompanying
// file COPYING or http://www.opensource.org/licenses/mit-license.php.

#include "chainparams.h"
#include "consensus/merkle.h"
#include "unlimited.h"
#include "versionbits.h" // bip135 added

#include "tinyformat.h"
#include "util.h"
#include "utilstrencodings.h"

#include <assert.h>

#include <boost/assign/list_of.hpp>

#include "chainparamsseeds.h"

// Next protocol upgrade will be activated once MTP >= Nov 15 12:00:00 UTC 2020
const uint64_t NOV2020_ACTIVATION_TIME = 1605441600;
uint64_t nMiningForkTime = NOV2020_ACTIVATION_TIME;

CBlock CreateGenesisBlock(CScript prefix,
    const std::string &comment,
    const CScript &genesisOutputScript,
    uint32_t nTime,
    uint32_t nNonce,
    uint32_t nBits,
    int32_t nVersion,
    const CAmount &genesisReward)
{
    const unsigned char *pComment = (const unsigned char *)comment.c_str();
    std::vector<unsigned char> vComment(pComment, pComment + comment.length());

    CMutableTransaction txNew;
    txNew.nVersion = 1;
    txNew.vin.resize(1);
    txNew.vout.resize(1);
    txNew.vin[0].scriptSig = prefix << vComment;
    txNew.vout[0].nValue = genesisReward;
    txNew.vout[0].scriptPubKey = genesisOutputScript;

    CBlock genesis;
    genesis.nTime = nTime;
    genesis.nBits = nBits;
    genesis.nNonce = nNonce;
    genesis.nVersion = nVersion;
    genesis.vtx.push_back(MakeTransactionRef(std::move(txNew)));
    genesis.hashPrevBlock.SetNull();
    genesis.hashMerkleRoot = BlockMerkleRoot(genesis);
    return genesis;
}

/**
 * Build the genesis block. Note that the output of its generation
 * transaction cannot be spent since it did not originally exist in the
 * database.
 *
 * CBlock(hash=000000000019d6, ver=1, hashPrevBlock=00000000000000, hashMerkleRoot=4a5e1e, nTime=1231006505,
 * nBits=1d00ffff, nNonce=2083236893, vtx=1)
 *   CTransaction(hash=4a5e1e, ver=1, vin.size=1, vout.size=1, nLockTime=0)
 *     CTxIn(COutPoint(000000, -1), coinbase
 * 04ffff001d0104455468652054696d65732030332f4a616e2f32303039204368616e63656c6c6f72206f6e206272696e6b206f66207365636f6e64206261696c6f757420666f722062616e6b73)
 *     CTxOut(nValue=50.00000000, scriptPubKey=0x5F1DF16B2B704C8A578D0B)
 *   vMerkleTree: 4a5e1e
 */
static CBlock CreateGenesisBlock(uint32_t nTime,
    uint32_t nNonce,
    uint32_t nBits,
    int32_t nVersion,
    const CAmount &genesisReward)
{
    const char *pszTimestamp = "The Times 03/Jan/2009 Chancellor on brink of second bailout for banks";
    const CScript genesisOutputScript = CScript()
                                        << ParseHex("04678afdb0fe5548271967f1a67130b7105cd6a828e03909a67962e0ea1f61deb6"
                                                    "49f6bc3f4cef38c4f35504e51ec112de5c384df7ba0b8d578a4c702b6bf11d5f")
                                        << OP_CHECKSIG;
    return CreateGenesisBlock(CScript() << 486604799 << LegacyCScriptNum(4), pszTimestamp, genesisOutputScript, nTime,
        nNonce, nBits, nVersion, genesisReward);
}

bool CChainParams::RequireStandard() const
{
    // the acceptnonstdtxn flag can only be used to narrow the behavior.
    // A blockchain whose default is to allow nonstandard txns can be configured to disallow them.
    return fRequireStandard || !GetBoolArg("-acceptnonstdtxn", true);
}

/**
 * Main network
 */
/**
 * What makes a good checkpoint block?
 * + Is surrounded by blocks with reasonable timestamps
 *   (no blocks before with a timestamp after, none after with
 *    timestamp before)
 * + Contains no strange transactions
 */

class CMainParams : public CChainParams
{
public:
    CMainParams()
    {
        strNetworkID = "main";
        consensus.nSubsidyHalvingInterval = 210000;
        // 00000000000000ce80a7e057163a4db1d5ad7b20fb6f598c9597b9665c8fb0d4 - April 1, 2012
        consensus.BIP16Height = 173805;
        consensus.BIP34Height = 227931;
        consensus.BIP34Hash = uint256S("0x000000000000024b89b42a942fe0d9fea3bb44ab7bd1b19115dd6a759c0808b8");
        consensus.BIP65Height = 388381; // 000000000000000004c2b624ed5d7756c508d90fd0da2c7c679febfa6c4735f0
        consensus.BIP66Height = 363725; // 00000000000000000379eaa19dce8c9b722d46ae6a57c2f1a988119488b50931
        consensus.BIP68Height = 419328; // BIP68, 112, 113 has activated
        consensus.powLimit = uint256S("00000000ffffffffffffffffffffffffffffffffffffffffffffffffffffffff");
        consensus.nPowTargetTimespan = 14 * 24 * 60 * 60; // two weeks
        consensus.nPowTargetSpacing = 10 * 60;
        consensus.fPowAllowMinDifficultyBlocks = false;
        consensus.fPowNoRetargeting = false;
        // The half life for the ASERT DAA. For every (nASERTHalfLife) seconds behind schedule the blockchain gets,
        // difficulty is cut in half. Doubled if blocks are ahead of schedule.
        // Two days
        consensus.nASERTHalfLife = 2 * 24 * 60 * 60;
        // testing bit
        consensus.vDeployments[Consensus::DEPLOYMENT_TESTDUMMY].bit = 28;
        consensus.vDeployments[Consensus::DEPLOYMENT_TESTDUMMY].nStartTime = 1199145601LL; // January 1, 2008
        consensus.vDeployments[Consensus::DEPLOYMENT_TESTDUMMY].nTimeout = 1230767999LL; // December 31, 2008
        consensus.vDeployments[Consensus::DEPLOYMENT_TESTDUMMY].windowsize = 2016;
        consensus.vDeployments[Consensus::DEPLOYMENT_TESTDUMMY].threshold = 1916; // 95% of 2016

        // Aug, 1 2017 hard fork
        consensus.uahfHeight = 478559;
        // Nov, 13 2017 hard fork
        consensus.daaHeight = 504031;
        // May, 15 2018 hard fork
        consensus.may2018Height = 530359;
        // Nov, 15 2018 hard fork
        consensus.nov2018Height = 556766;
        // Noc, 15 2019 hard fork
        consensus.nov2019Height = 609135;
        // May, 15 2020 hard fork
        consensus.may2020Height = 635258;
        // Nov 15, 2020 12:00:00 UTC protocol upgrade¶
        consensus.nov2020ActivationTime = NOV2020_ACTIVATION_TIME;

        /**
         * The message start string is designed to be unlikely to occur in normal data.
         * The characters are rarely used upper ASCII, not valid as UTF-8, and produce
         * a large 32-bit integer with any alignment.
         */
        pchMessageStart[0] = 0xf9;
        pchMessageStart[1] = 0xbe;
        pchMessageStart[2] = 0xb4;
        pchMessageStart[3] = 0xd9;
        pchCashMessageStart[0] = 0xe3;
        pchCashMessageStart[1] = 0xe1;
        pchCashMessageStart[2] = 0xf3;
        pchCashMessageStart[3] = 0xe8;
        nDefaultPort = DEFAULT_MAINNET_PORT;
        nPruneAfterHeight = 100000;

        genesis = CreateGenesisBlock(1231006505, 2083236893, 0x1d00ffff, 1, 50 * COIN);
        consensus.hashGenesisBlock = genesis.GetHash();
        assert(consensus.hashGenesisBlock ==
               uint256S("0x000000000019d6689c085ae165831e934ff763ae46a2a6c172b3f1b60a8ce26f"));
        assert(
            genesis.hashMerkleRoot == uint256S("0x4a5e1e4baab89f3a32518a88c31bc87f618f76673e2cc77ab2127b7afdeda33b"));

        // List of Bitcoin Cash compatible seeders
        vSeeds.push_back(CDNSSeedData("bitcoinunlimited.info", "btccash-seeder.bitcoinunlimited.info", true));
        vSeeds.push_back(CDNSSeedData("bitcoinabc.org", "seed.bitcoinabc.org", true));
        vSeeds.push_back(CDNSSeedData("bitcoinforks.org", "seed-bch.bitcoinforks.org", true));

        base58Prefixes[PUBKEY_ADDRESS] = std::vector<unsigned char>(1, 0);
        base58Prefixes[SCRIPT_ADDRESS] = std::vector<unsigned char>(1, 5);
        base58Prefixes[SECRET_KEY] = std::vector<unsigned char>(1, 128);
        base58Prefixes[EXT_PUBLIC_KEY] =
            boost::assign::list_of(0x04)(0x88)(0xB2)(0x1E).convert_to_container<std::vector<unsigned char> >();
        base58Prefixes[EXT_SECRET_KEY] =
            boost::assign::list_of(0x04)(0x88)(0xAD)(0xE4).convert_to_container<std::vector<unsigned char> >();
        cashaddrPrefix = "bitcoincash";

        // BITCOINUNLIMITED START
        vFixedSeeds = std::vector<SeedSpec6>();
        // BITCOINUNLIMITED END

        fMiningRequiresPeers = true;
        fDefaultConsistencyChecks = false;
        fRequireStandard = true;
        fMineBlocksOnDemand = false;
        fTestnetToBeDeprecatedFieldRPC = false;

        // clang-format off
        checkpointData = CCheckpointData();
        MapCheckpoints &checkpoints = checkpointData.mapCheckpoints;
        checkpoints[ 11111] = uint256S("0x0000000069e244f73d78e8fd29ba2fd2ed618bd6fa2ee92559f542fdb26e7c1d");
        checkpoints[ 33333] = uint256S("0x000000002dd5588a74784eaa7ab0507a18ad16a236e7b1ce69f00d7ddfb5d0a6");
        checkpoints[ 74000] = uint256S("0x0000000000573993a3c9e41ce34471c079dcf5f52a0e824a81e7f953b8661a20");
        checkpoints[105000] = uint256S("0x00000000000291ce28027faea320c8d2b054b2e0fe44a773f3eefb151d6bdc97");
        checkpoints[134444] = uint256S("0x00000000000005b12ffd4cd315cd34ffd4a594f430ac814c91184a0d42d2b0fe");
        checkpoints[168000] = uint256S("0x000000000000099e61ea72015e79632f216fe6cb33d7899acb35b75c8303b763");
        checkpoints[193000] = uint256S("0x000000000000059f452a5f7340de6682a977387c17010ff6e6c3bd83ca8b1317");
        checkpoints[210000] = uint256S("0x000000000000048b95347e83192f69cf0366076336c639f9b7228e9ba171342e");
        checkpoints[216116] = uint256S("0x00000000000001b4f4b433e81ee46494af945cf96014816a4e2370f11b23df4e");
        checkpoints[225430] = uint256S("0x00000000000001c108384350f74090433e7fcf79a606b8e797f065b130575932");
        checkpoints[250000] = uint256S("0x000000000000003887df1f29024b06fc2200b55f8af8f35453d7be294df2d214");
        checkpoints[279000] = uint256S("0x0000000000000001ae8c72a0b0c301f67e3afca10e819efa9041e458e9bd7e40");
        checkpoints[295000] = uint256S("0x00000000000000004d9b4ef50f0f9d686fd69db2e03af35a100370c64632a983");
        // August 1st 2017 CASH fork (UAHF)
        checkpoints[478559] = uint256S("0x000000000000000000651ef99cb9fcbe0dadde1d424bd9f15ff20136191a5eec");
        // November 13th 2017 new DAA fork
        checkpoints[504031] = uint256S("0x0000000000000000011ebf65b60d0a3de80b8175be709d653b4c1a1beeb6ab9c");
        // May 15th 2018 re-enable op_codes and 32 MB max block size
        checkpoints[530359] = uint256S("0x0000000000000000011ada8bd08f46074f44a8f155396f43e38acf9501c49103");
        // Nov 15th 2018 activate LTOR, DSV op_code
        checkpoints[556767] = uint256S("0x0000000000000000004626ff6e3b936941d341c5932ece4357eeccac44e6d56c");
        // May 15th 2019 activate Schnorr, segwit recovery
        checkpoints[582680] = uint256S("0x000000000000000001b4b8e36aec7d4f9671a47872cb9a74dc16ca398c7dcc18");
        // Nov 15th 2019 activate Schnorr Multisig, minimal data
        checkpoints[609136] = uint256S("0x000000000000000000b48bb207faac5ac655c313e41ac909322eaa694f5bc5b1");
        // May 15th 2020 activate op_reverse, SigChecks
        checkpoints[635259] = uint256S("0x00000000000000000033dfef1fc2d6a5d5520b078c55193a9bf498c5b27530f7");

        // clang-format on
        // * UNIX timestamp of last checkpoint block
        checkpointData.nTimeLastCheckpoint = 1573825449;
        // * total number of transactions between genesis and last checkpoint
        checkpointData.nTransactionsLastCheckpoint = 281198294;
        // * estimated number of transactions per day after checkpoint (~3.5 TPS)
        checkpointData.fTransactionsPerDay = 280000.0;
    }
};

static CMainParams mainParams;

class CUnlParams : public CChainParams
{
public:
    CUnlParams()
    {
        strNetworkID = "nol";

        std::vector<unsigned char> rawScript(ParseHex("76a914a123a6fdc265e1bbcf1123458891bd7af1a1b5d988ac"));
        CScript outputScript(rawScript.begin(), rawScript.end());

        genesis = CreateGenesisBlock(CScript() << 0, "Big blocks FTW (for the world)", outputScript, 1496544271,
            2301659837, 0x1d00ffff, 1, 50 * COIN);
        consensus.hashGenesisBlock = genesis.GetHash();
        consensus.nSubsidyHalvingInterval = 210000;
        consensus.BIP16Height = 0;
        consensus.BIP34Height = 0;
        consensus.BIP34Hash = consensus.hashGenesisBlock;
        consensus.BIP65Height = 0;
        consensus.BIP66Height = 0;
        consensus.BIP68Height = 0;
        consensus.powLimit = uint256S("00000000ffffffffffffffffffffffffffffffffffffffffffffffffffffffff");
        consensus.nPowTargetTimespan = 14 * 24 * 60 * 60 / 10; // two weeks
        consensus.nPowTargetSpacing = 1 * 60;
        consensus.fPowAllowMinDifficultyBlocks = true;
        consensus.fPowNoRetargeting = false;

        assert(
            consensus.hashGenesisBlock == uint256S("0000000057e31bd2066c939a63b7b8623bd0f10d8c001304bdfc1a7902ae6d35"));

        /**
         * The message start string is designed to be unlikely to occur in normal data.
         * The characters are rarely used upper ASCII, not valid as UTF-8, and produce
         * a large 32-bit integer with any alignment.
         */
        pchMessageStart[0] = 0xfb;
        pchMessageStart[1] = 0xce;
        pchMessageStart[2] = 0xc4;
        pchMessageStart[3] = 0xe9;
        nDefaultPort = DEFAULT_NOLNET_PORT;
        nPruneAfterHeight = 100000;

        // Aug, 1 2017 hard fork
        consensus.uahfHeight = 0;
        // Nov, 13 hard fork
        consensus.daaHeight = consensus.DifficultyAdjustmentInterval();
        // May, 15 2018 hard fork
        consensus.may2018Height = 0;
        // Nov, 15 2018 hard fork
        consensus.nov2018Height = 0;
        // May, 15 2019 hard fork
        consensus.may2019Height = 0;
        // May 15, 2020 12:00:00 UTC protocol upgrade¶
        consensus.nov2019Height = 0;
        // May, 15 2020 hard fork
        consensus.may2020Height = 0;
        // Nov, 15 2019 12:00:00 UTC fork activation time
        consensus.nov2020ActivationTime = NOV2020_ACTIVATION_TIME;

        vFixedSeeds.clear();
        vSeeds.clear();
        vSeeds.push_back(CDNSSeedData("bitcoinunlimited.info", "nolnet-seed.bitcoinunlimited.info", true));

        base58Prefixes[PUBKEY_ADDRESS] = std::vector<unsigned char>(1, 25); // P2PKH addresses begin with B
        base58Prefixes[SCRIPT_ADDRESS] = std::vector<unsigned char>(1, 68); // P2SH  addresses begin with U
        base58Prefixes[SECRET_KEY] = std::vector<unsigned char>(1, 35); // WIF   format begins with 2B or 2C
        base58Prefixes[EXT_PUBLIC_KEY] =
            boost::assign::list_of(0x42)(0x69)(0x67)(0x20).convert_to_container<std::vector<unsigned char> >();
        base58Prefixes[EXT_SECRET_KEY] =
            boost::assign::list_of(0x42)(0x6c)(0x6b)(0x73).convert_to_container<std::vector<unsigned char> >();
        cashaddrPrefix = "bchnol";

        vFixedSeeds = std::vector<SeedSpec6>();

        fMiningRequiresPeers = true;
        fDefaultConsistencyChecks = false;
        fRequireStandard = true;
        fMineBlocksOnDemand = false;
        fTestnetToBeDeprecatedFieldRPC = false;

        checkpointData = (CCheckpointData){
            boost::assign::map_list_of(0, uint256S("0000000057e31bd2066c939a63b7b8623bd0f10d8c001304bdfc1a7902ae6d35")),
            0, 0, 0};
    }
};
CUnlParams unlParams;


/**
 * Testnet (v3)
 */
class CTestNetParams : public CChainParams
{
public:
    CTestNetParams()
    {
        strNetworkID = "test";
        consensus.nSubsidyHalvingInterval = 210000;
        consensus.BIP16Height = 514; // 00000000040b4e986385315e14bee30ad876d8b47f748025b26683116d21aa65
        consensus.BIP34Height = 21111;
        consensus.BIP34Hash = uint256S("0x0000000023b3a96d3484e5abb3755c413e7d41500f8e2a5c3f0dd01299cd8ef8");
        consensus.BIP65Height = 581885; // 00000000007f6655f22f98e72ed80d8b06dc761d5da09df0fa1dc4be4f861eb6
        consensus.BIP66Height = 330776; // 000000002104c8c45e99a8853285a3b592602a3ccde2b832481da85e9e4ba182
        consensus.BIP68Height = 770112; // BIP68, 112, 113 has activated
        consensus.powLimit = uint256S("00000000ffffffffffffffffffffffffffffffffffffffffffffffffffffffff");
        consensus.nPowTargetTimespan = 14 * 24 * 60 * 60; // two weeks
        consensus.nPowTargetSpacing = 10 * 60;
        consensus.fPowAllowMinDifficultyBlocks = true;
        consensus.fPowNoRetargeting = false;
        // The half life for the ASERT DAA. For every (nASERTHalfLife) seconds behind schedule the blockchain gets,
        // difficulty is cut in half. Doubled if blocks are ahead of schedule.
        // One hour
        consensus.nASERTHalfLife = 60 * 60;
        consensus.vDeployments[Consensus::DEPLOYMENT_TESTDUMMY].bit = 28;
        consensus.vDeployments[Consensus::DEPLOYMENT_TESTDUMMY].nStartTime = 1199145601; // January 1, 2008
        consensus.vDeployments[Consensus::DEPLOYMENT_TESTDUMMY].nTimeout = 1230767999; // December 31, 2008
        consensus.vDeployments[Consensus::DEPLOYMENT_TESTDUMMY].windowsize = 2016;
        consensus.vDeployments[Consensus::DEPLOYMENT_TESTDUMMY].threshold = 1512; // 75% of 2016

        // Aug, 1 2017 hard fork
        consensus.uahfHeight = 1155876;
        // Nov, 13 hard fork
        consensus.daaHeight = 1188697;
        // May, 15 2018 hard fork
        consensus.may2018Height = 1233070;
        // Nov 15, 2018 hard fork
        consensus.nov2018Height = 1267996;
        // May, 15 2019 hard fork
        consensus.may2019Height = 1303884;
        // Nov, 15 2019 har fork
        consensus.nov2019Height = 1341711;
        // May, 15 2020 hard fork
        consensus.may2020Height = 1378461;
        // Nov 15, 2020 12:00:00 UTC protocol upgrade¶
        consensus.nov2020ActivationTime = NOV2020_ACTIVATION_TIME;


        pchMessageStart[0] = 0x0b;
        pchMessageStart[1] = 0x11;
        pchMessageStart[2] = 0x09;
        pchMessageStart[3] = 0x07;
        pchCashMessageStart[0] = 0xf4;
        pchCashMessageStart[1] = 0xe5;
        pchCashMessageStart[2] = 0xf3;
        pchCashMessageStart[3] = 0xf4;
        nDefaultPort = DEFAULT_TESTNET_PORT;
        nPruneAfterHeight = 1000;

        genesis = CreateGenesisBlock(1296688602, 414098458, 0x1d00ffff, 1, 50 * COIN);
        consensus.hashGenesisBlock = genesis.GetHash();
        assert(consensus.hashGenesisBlock ==
               uint256S("0x000000000933ea01ad0ee984209779baaec3ced90fa3f408719526f8d77f4943"));
        assert(
            genesis.hashMerkleRoot == uint256S("0x4a5e1e4baab89f3a32518a88c31bc87f618f76673e2cc77ab2127b7afdeda33b"));

        vFixedSeeds.clear();
        vSeeds.clear();
        // nodes with support for servicebits filtering should be at the top

        // Bitcoin ABC seeder
        vSeeds.push_back(CDNSSeedData("bitcoinabc.org", "testnet-seed.bitcoinabc.org", true));
        // bitcoinforks seeders
        vSeeds.push_back(CDNSSeedData("bitcoinforks.org", "testnet-seed-bch.bitcoinforks.org", true));
        // BU seeder
        vSeeds.push_back(CDNSSeedData("bitcoinunlimited.info", "testnet-seed.bitcoinunlimited.info", true));

        base58Prefixes[PUBKEY_ADDRESS] = std::vector<uint8_t>(1, 111);
        base58Prefixes[SCRIPT_ADDRESS] = std::vector<uint8_t>(1, 196);
        base58Prefixes[SECRET_KEY] = std::vector<uint8_t>(1, 239);
        base58Prefixes[EXT_PUBLIC_KEY] = {0x04, 0x35, 0x87, 0xCF};
        base58Prefixes[EXT_SECRET_KEY] = {0x04, 0x35, 0x83, 0x94};

        cashaddrPrefix = "bchtest";

        vFixedSeeds = std::vector<SeedSpec6>(pnSeed6_test, pnSeed6_test + ARRAYLEN(pnSeed6_test));

        fMiningRequiresPeers = true;
        fDefaultConsistencyChecks = false;
        fRequireStandard = false;
        fMineBlocksOnDemand = false;
        fTestnetToBeDeprecatedFieldRPC = true;

        // clang-format off
        checkpointData = CCheckpointData();
        MapCheckpoints &checkpoints = checkpointData.mapCheckpoints;
        checkpoints[546]     = uint256S("0x000000002a936ca763904c3c35fce2f3556c559c0214345d31b1bcebf76acb70");
        // August 1st 2017 CASH fork (UAHF) activation block
        checkpoints[1155876] = uint256S("0x00000000000e38fef93ed9582a7df43815d5c2ba9fd37ef70c9a0ea4a285b8f5");
        // Nov, 13th 2017. DAA activation block.
        checkpoints[1188697] = uint256S("0x0000000000170ed0918077bde7b4d36cc4c91be69fa09211f748240dabe047fb");
        // May 15th 2018, re-enabling opcodes, max block size 32MB
        checkpoints[1233070] = uint256S("0x0000000000000253c6201a2076663cfe4722e4c75f537552cc4ce989d15f7cd5");
        // Nov 15th 2018, CHECKDATASIG, ctor
        checkpoints[1267996] = uint256S("0x00000000000001fae0095cd4bea16f1ce8ab63f3f660a03c6d8171485f484b24");
        // May 15th 2019, Schnorr + segwit recovery activation block
        checkpoints[1303885] = uint256S("0x00000000000000479138892ef0e4fa478ccc938fb94df862ef5bde7e8dee23d3");
        // Nov 15th 2019 activate Schnorr Multisig, minimal data
        checkpoints[1341712] = uint256S("0x00000000fffc44ea2e202bd905a9fbbb9491ef9e9d5a9eed4039079229afa35b");
        // May 15th 2020 activate op_reverse, SigCheck
        checkpoints[1378461] = uint256S("0x0000000099f5509b5f36b1926bcf82b21d936ebeadee811030dfbbb7fae915d7");

        // clang-format on
        // Data as of block
        checkpointData.nTimeLastCheckpoint = 1573827462;
        // * total number of transactions between genesis and last checkpoint
        checkpointData.nTransactionsLastCheckpoint = 57494631;
        // * estimated number of transactions per day after checkpoint (~1.6 TPS)
        checkpointData.fTransactionsPerDay = 140000;
    }
};
static CTestNetParams testNetParams;

/**
 * Regression test
 */
class CRegTestParams : public CChainParams
{
public:
    CRegTestParams()
    {
        strNetworkID = "regtest";
        consensus.nSubsidyHalvingInterval = 150;
        consensus.BIP16Height = 0; // always enforce P2SH BIP16 on regtest
        consensus.BIP34Height = 1000; // BIP34 has activated on regtest (Used in rpc activation tests)
        consensus.BIP34Hash = uint256();
        consensus.BIP65Height = 1351; // BIP65 activated on regtest (Used in rpc activation tests)
        consensus.BIP66Height = 1251; // BIP66 activated on regtest (Used in rpc activation tests)
        consensus.BIP68Height = 576; // BIP68, 112, 113 has activated
        consensus.powLimit = uint256S("7fffffffffffffffffffffffffffffffffffffffffffffffffffffffffffffff");
        consensus.nPowTargetTimespan = 14 * 24 * 60 * 60; // two weeks
        consensus.nPowTargetSpacing = 10 * 60;
        consensus.fPowAllowMinDifficultyBlocks = true;
        consensus.fPowNoRetargeting = true;
        // The half life for the ASERT DAA. For every (nASERTHalfLife) seconds behind schedule the blockchain gets,
        // difficulty is cut in half. Doubled if blocks are ahead of schedule.
        // Two days
        consensus.nASERTHalfLife = 2 * 24 * 60 * 60;
        consensus.vDeployments[Consensus::DEPLOYMENT_TESTDUMMY].bit = 28;
        consensus.vDeployments[Consensus::DEPLOYMENT_TESTDUMMY].nStartTime = 0;
        consensus.vDeployments[Consensus::DEPLOYMENT_TESTDUMMY].nTimeout = 999999999999LL;
        consensus.vDeployments[Consensus::DEPLOYMENT_TESTDUMMY].windowsize = 144;
        consensus.vDeployments[Consensus::DEPLOYMENT_TESTDUMMY].threshold = 108; // 75% of 144

        // Hard fork is always enabled on regtest.
        consensus.uahfHeight = 0;
        // Nov, 13 hard fork is always on on regtest.
        consensus.daaHeight = 0;
        // May, 15 2018 hard fork is always active on regtest
        consensus.may2018Height = 0;
        // Nov, 15 2018 hard fork is always active on regtest
        consensus.nov2018Height = 0;
        // May, 15 2019 hard fork
        consensus.may2019Height = 0;
        // Nov, 15 2019 hard fork is always active on regtest
        consensus.nov2019Height = 0;
        // May, 15 2020 hard fork
        consensus.may2020Height = 0;
        // Nov 15, 2020 12:00:00 UTC protocol upgrade¶
        consensus.nov2020ActivationTime = NOV2020_ACTIVATION_TIME;

        pchMessageStart[0] = 0xfa;
        pchMessageStart[1] = 0xbf;
        pchMessageStart[2] = 0xb5;
        pchMessageStart[3] = 0xda;
        pchCashMessageStart[0] = 0xda;
        pchCashMessageStart[1] = 0xb5;
        pchCashMessageStart[2] = 0xbf;
        pchCashMessageStart[3] = 0xfa;
        nDefaultPort = DEFAULT_REGTESTNET_PORT;
        nPruneAfterHeight = 1000;

        genesis = CreateGenesisBlock(1296688602, 2, 0x207fffff, 1, 50 * COIN);
        consensus.hashGenesisBlock = genesis.GetHash();
        assert(consensus.hashGenesisBlock ==
               uint256S("0x0f9188f13cb7b2c71f2a335e3a4fc328bf5beb436012afca590b1a11466e2206"));
        assert(
            genesis.hashMerkleRoot == uint256S("0x4a5e1e4baab89f3a32518a88c31bc87f618f76673e2cc77ab2127b7afdeda33b"));

        vFixedSeeds.clear(); //! Regtest mode doesn't have any fixed seeds.
        vSeeds.clear(); //! Regtest mode doesn't have any DNS seeds.

        fMiningRequiresPeers = false;
        fDefaultConsistencyChecks = true;
        fRequireStandard = false;
        fMineBlocksOnDemand = true;
        fTestnetToBeDeprecatedFieldRPC = false;

        checkpointData = (CCheckpointData){
            boost::assign::map_list_of(0, uint256S("0f9188f13cb7b2c71f2a335e3a4fc328bf5beb436012afca590b1a11466e2206")),
            0, 0, 0};
        base58Prefixes[PUBKEY_ADDRESS] = std::vector<uint8_t>(1, 111);
        base58Prefixes[SCRIPT_ADDRESS] = std::vector<uint8_t>(1, 196);
        base58Prefixes[SECRET_KEY] = std::vector<uint8_t>(1, 239);
        base58Prefixes[EXT_PUBLIC_KEY] = {0x04, 0x35, 0x87, 0xCF};
        base58Prefixes[EXT_SECRET_KEY] = {0x04, 0x35, 0x83, 0x94};
        cashaddrPrefix = "bchreg";
    }
};
static CRegTestParams regTestParams;

/**
 * Testnet (v4)
 */
class CTestNet4Params : public CChainParams
{
public:
    CTestNet4Params()
    {
        strNetworkID = "test4";
        consensus.nSubsidyHalvingInterval = 210000;
        consensus.BIP16Height = 1;
        consensus.BIP34Height = 2;
        consensus.BIP34Hash = uint256S("00000000b0c65b1e03baace7d5c093db0d6aac224df01484985ffd5e86a1a20c");
        consensus.BIP65Height = 3;
        consensus.BIP66Height = 4;
        consensus.BIP68Height = 5;
        consensus.powLimit = uint256S("00000000ffffffffffffffffffffffffffffffffffffffffffffffffffffffff");

        // two weeks
        consensus.nPowTargetTimespan = 14 * 24 * 60 * 60;
        consensus.nPowTargetSpacing = 10 * 60;
        consensus.fPowAllowMinDifficultyBlocks = true;
        consensus.fPowNoRetargeting = false;
        // The half life for the ASERT DAA. For every (nASERTHalfLife) seconds behind schedule the blockchain gets,
        // difficulty is cut in half. Doubled if blocks are ahead of schedule.
        // One hour
        consensus.nASERTHalfLife = 60 * 60;
        consensus.vDeployments[Consensus::DEPLOYMENT_TESTDUMMY].bit = 28;
        consensus.vDeployments[Consensus::DEPLOYMENT_TESTDUMMY].nStartTime = 1199145601; // January 1, 2008
        consensus.vDeployments[Consensus::DEPLOYMENT_TESTDUMMY].nTimeout = 1230767999; // December 31, 2008
        consensus.vDeployments[Consensus::DEPLOYMENT_TESTDUMMY].windowsize = 2016;
        consensus.vDeployments[Consensus::DEPLOYMENT_TESTDUMMY].threshold = 1512; // 75% of 2016

        // August 1, 2017 hard fork
        consensus.uahfHeight = 6;

        // November 13, 2017 hard fork
        consensus.daaHeight = 3000;

        // May, 15 2018 hard fork
        consensus.may2018Height = 4000;

        // November 15, 2018 protocol upgrade
        consensus.nov2018Height = 4000;

        // May, 15 2019 hard fork
        consensus.may2019Height = 5000;

        // Nov, 15 2019 hard fork
        consensus.nov2019Height = 5000;

        // May, 15 2020 hard fork
        // NOTE: Due to BCHN having completely removed the historical sig-ops counting code
        //       the May 2020 height must be set to genesis in order to synchronize all blocks
        //       using the post May 2020 hard fork sigchecks code
        consensus.may2020Height = 0;

        // Nov 15, 2020 12:00:00 UTC protocol upgrade
        consensus.nov2020ActivationTime = 1605441600;

        pchMessageStart[0] = 0xcd;
        pchMessageStart[1] = 0x22;
        pchMessageStart[2] = 0xa7;
        pchMessageStart[3] = 0x92;
        pchCashMessageStart[0] = 0xe2;
        pchCashMessageStart[1] = 0xb7;
        pchCashMessageStart[2] = 0xda;
        pchCashMessageStart[3] = 0xaf;
        nDefaultPort = DEFAULT_TESTNET4_PORT;
        nPruneAfterHeight = 1000;

        genesis = CreateGenesisBlock(1597811185, 114152193, 0x1d00ffff, 1, 50 * COIN);
        consensus.hashGenesisBlock = genesis.GetHash();
        assert(consensus.hashGenesisBlock ==
               uint256S("0x000000001dd410c49a788668ce26751718cc797474d3152a5fc073dd44fd9f7b"));

        vFixedSeeds.clear();
        vSeeds.clear();
        // nodes with support for servicebits filtering should be at the top
        vSeeds.emplace_back(CDNSSeedData("bitcoinforks.org", "testnet4-seed-bch.bitcoinforks.org", true));
        vSeeds.emplace_back(CDNSSeedData("loping.net", "seed.tbch4.loping.net", true));

        base58Prefixes[PUBKEY_ADDRESS] = std::vector<uint8_t>(1, 111);
        base58Prefixes[SCRIPT_ADDRESS] = std::vector<uint8_t>(1, 196);
        base58Prefixes[SECRET_KEY] = std::vector<uint8_t>(1, 239);
        base58Prefixes[EXT_PUBLIC_KEY] = {0x04, 0x35, 0x87, 0xCF};
        base58Prefixes[EXT_SECRET_KEY] = {0x04, 0x35, 0x83, 0x94};
        cashaddrPrefix = "bchtest";
        vFixedSeeds = std::vector<SeedSpec6>(pnSeed6_test4, pnSeed6_test4 + ARRAYLEN(pnSeed6_test4));

        fMiningRequiresPeers = true;
        fDefaultConsistencyChecks = false;
        fRequireStandard = false;
        fMineBlocksOnDemand = false;
        fTestnetToBeDeprecatedFieldRPC = true;

        // clang-format off
        checkpointData = CCheckpointData();
        MapCheckpoints &checkpoints = checkpointData.mapCheckpoints;
        checkpoints[     0] = uint256S("0x000000001dd410c49a788668ce26751718cc797474d3152a5fc073dd44fd9f7b");
        checkpoints[  5677] = uint256S("0x0000000019df558b6686b1a1c3e7aee0535c38052651b711f84eebafc0cc4b5e");
        // clang-format on

        // Data as of block
        // 0000000019df558b6686b1a1c3e7aee0535c38052651b711f84eebafc0cc4b5e
        // (height 5677)
        checkpointData.nTimeLastCheckpoint = 1599886634;
        checkpointData.nTransactionsLastCheckpoint = 7432;
        checkpointData.fTransactionsPerDay = 1.3;
    }
};

static CTestNet4Params testNet4Params;

<<<<<<< HEAD
=======

/**
 * Scaling Network
 */
class CScaleNetParams : public CChainParams
{
public:
    CScaleNetParams()
    {
        strNetworkID = CBaseChainParams::SCALENET;
        consensus.nSubsidyHalvingInterval = 210000;
        consensus.BIP16Height = 1;
        consensus.BIP34Height = 2;
        consensus.BIP34Hash = uint256S("00000000c8c35eaac40e0089a83bf5c5d9ecf831601f98c21ed4a7cb511a07d8");
        consensus.BIP65Height = 3;
        consensus.BIP66Height = 4;
        consensus.BIP68Height = 5;
        consensus.powLimit = uint256S("00000000ffffffffffffffffffffffffffffffffffffffffffffffffffffffff");

        // two weeks
        consensus.nPowTargetTimespan = 14 * 24 * 60 * 60;
        consensus.nPowTargetSpacing = 10 * 60;
        consensus.fPowAllowMinDifficultyBlocks = true;
        consensus.fPowNoRetargeting = false;

        // The half life for the ASERT DAA. For every (nASERTHalfLife) seconds behind schedule the blockchain gets,
        // difficulty is cut in half. Doubled if blocks are ahead of schedule.
        // Two days
        consensus.nASERTHalfLife = 2 * 24 * 60 * 60;
        // REVISIT: Not sure if the following are correct for ScaleNet (copied from TestNet4)
        consensus.vDeployments[Consensus::DEPLOYMENT_TESTDUMMY].bit = 28;
        consensus.vDeployments[Consensus::DEPLOYMENT_TESTDUMMY].nStartTime = 1199145601; // January 1, 2008
        consensus.vDeployments[Consensus::DEPLOYMENT_TESTDUMMY].nTimeout = 1230767999; // December 31, 2008
        consensus.vDeployments[Consensus::DEPLOYMENT_TESTDUMMY].windowsize = 2016;
        consensus.vDeployments[Consensus::DEPLOYMENT_TESTDUMMY].threshold = 1512; // 75% of 2016

        // August 1, 2017 hard fork
        consensus.uahfHeight = 6;

        // November 13, 2017 hard fork
        consensus.daaHeight = 3000;

        // May, 15 2018 hard fork
        consensus.may2018Height = 4000;

        // November 15, 2018 protocol upgrade
        consensus.nov2018Height = 4000;

        // May, 15 2019 hard fork
        consensus.may2019Height = 5000;

        // Nov, 15 2019 hard fork
        consensus.nov2019Height = 5000;

        // May, 15 2020 hard fork
        // NOTE: Due to BCHN having completely removed the historical sig-ops counting code
        //       the May 2020 height must be set to genesis in order to synchronize all blocks
        //       using the post May 2020 hard fork sigchecks code
        // NOTE: Specifically in scalenet there are several blocks in the 4000-6000 height range
        //       that fail the historical sig-ops count check but pass the May 2020 sigchecks code
        consensus.may2020Height = 0;

        // Nov 15, 2020 12:00:00 UTC protocol upgrade
        consensus.nov2020ActivationTime = NOV2020_ACTIVATION_TIME;

        pchMessageStart[0] = 0xba;
        pchMessageStart[1] = 0xc2;
        pchMessageStart[2] = 0x2d;
        pchMessageStart[3] = 0xc4;
        pchCashMessageStart[0] = 0xc3;
        pchCashMessageStart[1] = 0xaf;
        pchCashMessageStart[2] = 0xe1;
        pchCashMessageStart[3] = 0xa2;
        nDefaultPort = DEFAULT_SCALENET_PORT;
        nPruneAfterHeight = 10000;

        genesis = CreateGenesisBlock(1598282438, -1567304284, 0x1d00ffff, 1, 50 * COIN);
        consensus.hashGenesisBlock = genesis.GetHash();
        assert(
            consensus.hashGenesisBlock == uint256S("00000000e6453dc2dfe1ffa19023f86002eb11dbb8e87d0291a4599f0430be52"));
        assert(genesis.hashMerkleRoot == uint256S("4a5e1e4baab89f3a32518a88c31bc87f618f76673e2cc77ab2127b7afdeda33b"));

        vFixedSeeds.clear();
        vSeeds.clear();
        // nodes with support for servicebits filtering should be at the top
        vSeeds.emplace_back(CDNSSeedData("bitcoinforks.org", "scalenet-seed-bch.bitcoinforks.org", true));
        vSeeds.emplace_back(CDNSSeedData("toom.im", "scalenet-seed-bch.toom.im", true));
        vSeeds.emplace_back(CDNSSeedData("loping.net", "seed.sbch.loping.net", true));

        base58Prefixes[PUBKEY_ADDRESS] = std::vector<uint8_t>(1, 111);
        base58Prefixes[SCRIPT_ADDRESS] = std::vector<uint8_t>(1, 196);
        base58Prefixes[SECRET_KEY] = std::vector<uint8_t>(1, 239);
        base58Prefixes[EXT_PUBLIC_KEY] = {0x04, 0x35, 0x87, 0xCF};
        base58Prefixes[EXT_SECRET_KEY] = {0x04, 0x35, 0x83, 0x94};
        cashaddrPrefix = "bchtest";
        vFixedSeeds = std::vector<SeedSpec6>(pnSeed6_scalenet, pnSeed6_scalenet + ARRAYLEN(pnSeed6_scalenet));

        fMiningRequiresPeers = true;
        fDefaultConsistencyChecks = false;
        fRequireStandard = false;
        fMineBlocksOnDemand = false;
        fTestnetToBeDeprecatedFieldRPC = true;

        // clang-format off
        checkpointData = CCheckpointData();
        MapCheckpoints &checkpoints = checkpointData.mapCheckpoints;
        checkpoints[     0] = uint256S("0x00000000e6453dc2dfe1ffa19023f86002eb11dbb8e87d0291a4599f0430be52");
        checkpoints[    45] = uint256S("0x00000000d75a7c9098d02b321e9900b16ecbd552167e65683fe86e5ecf88b320");
        // clang-format on

        // Data as of block
        // REVISIT: Is below data correct? This is based on what BCHN merged
        checkpointData.nTimeLastCheckpoint = 0;
        checkpointData.nTransactionsLastCheckpoint = 0;
        checkpointData.fTransactionsPerDay = 0;
    }
};

static CScaleNetParams scaleNetParams;

>>>>>>> 2aa5fa3d
CChainParams *pCurrentParams = 0;

const CChainParams &Params()
{
    assert(pCurrentParams);
    return *pCurrentParams;
}

CChainParams &Params(const std::string &chain)
{
    if (chain == CBaseChainParams::MAIN)
        return mainParams;
    else if (chain == CBaseChainParams::TESTNET)
        return testNetParams;
    else if (chain == CBaseChainParams::TESTNET4)
        return testNet4Params;
<<<<<<< HEAD
=======
    else if (chain == CBaseChainParams::SCALENET)
        return scaleNetParams;
>>>>>>> 2aa5fa3d
    else if (chain == CBaseChainParams::REGTEST)
        return regTestParams;
    else if (chain == CBaseChainParams::UNL)
        return unlParams;
    else
        throw std::runtime_error(strprintf("%s: Unknown chain %s.", __func__, chain));
}

void SelectParams(const std::string &network)
{
    SelectBaseParams(network);
    pCurrentParams = &Params(network);
}

// bip135 begin
/**
 * Return true if a deployment is considered to be configured for the network.
 * Deployments with a zero-length name, or a windowsize or threshold equal to
 * zero are not considered to be configured, and will be reported as 'unknown'
 * if signals are detected for them.
 * Unconfigured deployments can be ignored to save processing time, e.g.
 * in ComputeBlockVersion() when computing the default block version to emit.
 */
bool IsConfiguredDeployment(const Consensus::Params &consensusParams, const int bit)
{
    DbgAssert(bit >= 0 && bit <= (int)Consensus::MAX_VERSION_BITS_DEPLOYMENTS, return false);

    const Consensus::ForkDeployment *vdeployments = consensusParams.vDeployments;
    const struct ForkDeploymentInfo &vbinfo = VersionBitsDeploymentInfo[bit];

    if (strlen(vbinfo.name) == 0)
        return false;

    return (vdeployments[bit].windowsize != 0 && vdeployments[bit].threshold != 0);
}

/**
 * Return a string representing CSV-formatted deployments for the network.
 * Only configured deployments satisfying IsConfiguredDeployment() are included.
 */
const std::string NetworkDeploymentInfoCSV(const std::string &network)
{
    const Consensus::Params &consensusParams = Params(network).GetConsensus();
    const Consensus::ForkDeployment *vdeployments = consensusParams.vDeployments;

    std::string networkInfoStr;
    networkInfoStr = "# deployment info for network '" + network + "':\n";

    for (int bit = 0; bit < Consensus::MAX_VERSION_BITS_DEPLOYMENTS; bit++)
    {
        const struct ForkDeploymentInfo &vbinfo = VersionBitsDeploymentInfo[bit];
        if (IsConfiguredDeployment(consensusParams, bit))
        {
            networkInfoStr += network + ",";
            networkInfoStr += std::to_string(bit) + ",";
            networkInfoStr += std::string(vbinfo.name) + ",";
            networkInfoStr += std::to_string(vdeployments[bit].nStartTime) + ",";
            networkInfoStr += std::to_string(vdeployments[bit].nTimeout) + ",";
            networkInfoStr += std::to_string(vdeployments[bit].windowsize) + ",";
            networkInfoStr += std::to_string(vdeployments[bit].threshold) + ",";
            networkInfoStr += std::to_string(vdeployments[bit].minlockedblocks) + ",";
            networkInfoStr += std::to_string(vdeployments[bit].minlockedtime) + ",";
            networkInfoStr += (vbinfo.gbt_force ? "true" : "false");
            networkInfoStr += "\n";
        }
    }
    return networkInfoStr;
}

/**
 * Return a modifiable reference to the chain params, to be updated by the
 * CSV deployment data reading routine.
 */
CChainParams &ModifiableParams()
{
    assert(pCurrentParams);
    return *pCurrentParams;
}
// bip135 end<|MERGE_RESOLUTION|>--- conflicted
+++ resolved
@@ -648,9 +648,6 @@
 
 static CTestNet4Params testNet4Params;
 
-<<<<<<< HEAD
-=======
-
 /**
  * Scaling Network
  */
@@ -770,7 +767,6 @@
 
 static CScaleNetParams scaleNetParams;
 
->>>>>>> 2aa5fa3d
 CChainParams *pCurrentParams = 0;
 
 const CChainParams &Params()
@@ -787,11 +783,8 @@
         return testNetParams;
     else if (chain == CBaseChainParams::TESTNET4)
         return testNet4Params;
-<<<<<<< HEAD
-=======
     else if (chain == CBaseChainParams::SCALENET)
         return scaleNetParams;
->>>>>>> 2aa5fa3d
     else if (chain == CBaseChainParams::REGTEST)
         return regTestParams;
     else if (chain == CBaseChainParams::UNL)
