// Copyright (c) 2009-2010 Satoshi Nakamoto
// Copyright (c) 2009-2015 The Bitcoin Core developers
// Copyright (c) 2015-2017 The Bitcoin Unlimited developers
// Copyright (c) 2016 Bitcoin Unlimited developers
// Distributed under the MIT software license, see the accompanying
// file COPYING or http://www.opensource.org/licenses/mit-license.php.

#include "main.h"

#include "addrman.h"
#include "arith_uint256.h"
#include "chainparams.h"
#include "checkpoints.h"
#include "checkqueue.h"
#include "consensus/consensus.h"
#include "consensus/merkle.h"
#include "consensus/validation.h"
#include "expedited.h"
#include "hash.h"
#include "init.h"
#include "merkleblock.h"
#include "net.h"
#include "parallel.h"
#include "policy/policy.h"
#include "pow.h"
#include "primitives/block.h"
#include "primitives/transaction.h"
#include "script/script.h"
#include "script/sigcache.h"
#include "script/standard.h"
#include "thinblock.h"
#include "tinyformat.h"
#include "txdb.h"
#include "txmempool.h"
#include "ui_interface.h"
#include "undo.h"
#include "util.h"
#include "utilmoneystr.h"
#include "utilstrencodings.h"
#include "validationinterface.h"
#include "versionbits.h"
#include "unlimited.h" // This is here because many files include util, so hopefully it will minimize diffs

#include <sstream>
#include <algorithm>
#include <boost/algorithm/string/replace.hpp>
#include <boost/algorithm/hex.hpp>
#include <boost/filesystem.hpp>
#include <boost/filesystem/fstream.hpp>
#include <boost/math/distributions/poisson.hpp>
#include <boost/thread.hpp>
#include <boost/scope_exit.hpp>

#if defined(NDEBUG)
# error "Bitcoin cannot be compiled without assertions."
#endif

/**
 * Global state
 */

// BU variables moved to globals.cpp
// BU moved CCriticalSection cs_main;

// BU moved BlockMap mapBlockIndex;
// BU movedCChain chainActive;
CBlockIndex *pindexBestHeader = NULL;
int64_t nTimeBestReceived = 0;
// BU moved CWaitableCriticalSection csBestBlock;
// BU moved CConditionVariable cvBlockChange;
int nScriptCheckThreads = 0;
bool fImporting = false;
bool fReindex = false;
bool fTxIndex = false;
bool fHavePruned = false;
bool fPruneMode = false;
bool fIsBareMultisigStd = DEFAULT_PERMIT_BAREMULTISIG;
bool fRequireStandard = true;
unsigned int nBytesPerSigOp = DEFAULT_BYTES_PER_SIGOP;
bool fCheckBlockIndex = false;
bool fCheckpointsEnabled = DEFAULT_CHECKPOINTS_ENABLED;
size_t nCoinCacheUsage = 5000 * 300;
uint64_t nPruneTarget = 0;
bool fEnableReplacement = DEFAULT_ENABLE_REPLACEMENT;

CFeeRate minRelayTxFee = CFeeRate(DEFAULT_MIN_RELAY_TX_FEE);

// BU: Move global objects to a single file
extern CTxMemPool mempool;

// BU: change locking of orphan map from using cs_main to cs_orphancache.
// There is too much dependance on cs_main locks which are generally too
// broad in scope.
// Move globals to a single file
extern CCriticalSection cs_orphancache;
extern std::map<uint256, COrphanTx> mapOrphanTransactions GUARDED_BY(cs_orphancache);
extern std::map<uint256, std::set<uint256> > mapOrphanTransactionsByPrev GUARDED_BY(cs_orphancache);

void EraseOrphansFor(NodeId peer) EXCLUSIVE_LOCKS_REQUIRED(cs_orphancache);
int64_t nLastOrphanCheck = GetTime(); // Used in EraseOrphansByTime()

// BU: start block download at low numbers in case our peers are slow when we start
/** Number of blocks that can be requested at any given time from a single peer. */
static unsigned int MAX_BLOCKS_IN_TRANSIT_PER_PEER = 1;
/** Size of the "block download window": how far ahead of our current height do we fetch?
 *  Larger windows tolerate larger download speed differences between peer, but increase the potential
 *  degree of disordering of blocks on disk (which make reindexing and in the future perhaps pruning
 *  harder). We'll probably want to make this a per-peer adaptive value at some point. */
static unsigned int BLOCK_DOWNLOAD_WINDOW = 256;

extern CTweak<unsigned int> maxBlocksInTransitPerPeer;  // override the above
extern CTweak<unsigned int> blockDownloadWindow;
extern CTweak<uint64_t> reindexTypicalBlockSize;

extern std::map<CNetAddr, ConnectionHistory> mapInboundConnectionTracker;
extern CCriticalSection cs_mapInboundConnectionTracker;


/**
 * Returns true if there are nRequired or more blocks of minVersion or above
 * in the last Consensus::Params::nMajorityWindow blocks, starting at pstart and going backwards.
 */
static bool IsSuperMajority(int minVersion, const CBlockIndex* pstart, unsigned nRequired, const Consensus::Params& consensusParams);
static void CheckBlockIndex(const Consensus::Params& consensusParams);

/** Constant stuff for coinbase transactions we create: */
CScript COINBASE_FLAGS;

const std::string strMessageMagic = "Bitcoin Signed Message:\n";

extern CStatHistory<uint64_t> nTxValidationTime;
extern CStatHistory<uint64_t> nBlockValidationTime;
extern CCriticalSection cs_blockvalidationtime;

extern CCriticalSection cs_LastBlockFile;
extern CCriticalSection cs_nBlockSequenceId;


// Internal stuff
namespace {

    struct CBlockIndexWorkComparator
    {
        bool operator()(CBlockIndex *pa, CBlockIndex *pb) const {
            // First sort by most total work, ...
            if (pa->nChainWork > pb->nChainWork) return false;
            if (pa->nChainWork < pb->nChainWork) return true;

            // ... then by earliest time received, ...
            if (pa->nSequenceId < pb->nSequenceId) return false;
            if (pa->nSequenceId > pb->nSequenceId) return true;

            // Use pointer address as tie breaker (should only happen with blocks
            // loaded from disk, as those all have id 0).
            if (pa < pb) return false;
            if (pa > pb) return true;

            // Identical blocks.
            return false;
        }
    };

    CBlockIndex *pindexBestInvalid;

    /**
     * The set of all CBlockIndex entries with BLOCK_VALID_TRANSACTIONS (for itself and all ancestors) and
     * as good as our current tip or better. Entries may be failed, though, and pruning nodes may be
     * missing the data for the block.
     */
    std::set<CBlockIndex*, CBlockIndexWorkComparator> setBlockIndexCandidates;
    /** Number of nodes with fSyncStarted. */
    int nSyncStarted = 0;
    /** All pairs A->B, where A (or one of its ancestors) misses transactions, but B has transactions.
     * Pruned nodes may have entries where B is missing data.
     */
    std::multimap<CBlockIndex*, CBlockIndex*> mapBlocksUnlinked;

    std::vector<CBlockFileInfo> vinfoBlockFile;
    int nLastBlockFile = 0;
    /** Global flag to indicate we should check to see if there are
     *  block/undo files that should be deleted.  Set on startup
     *  or if we allocate more file space when we're in prune mode
     */
    bool fCheckForPruning = false;

    /**
     * Every received block is assigned a unique and increasing identifier, so we
     * know which one to give priority in case of a fork.
     */
    /** Blocks loaded from disk are assigned id 0, so start the counter at 1. */
    uint32_t nBlockSequenceId = 1;

    /**
     * Sources of received blocks, saved to be able to send them reject
     * messages or ban them when processing happens afterwards. Protected by
     * cs_main.
     */
    std::map<uint256, NodeId> mapBlockSource;

    /**
     * Filter for transactions that were recently rejected by
     * AcceptToMemoryPool. These are not rerequested until the chain tip
     * changes, at which point the entire filter is reset. Protected by
     * cs_main.
     *
     * Without this filter we'd be re-requesting txs from each of our peers,
     * increasing bandwidth consumption considerably. For instance, with 100
     * peers, half of which relay a tx we don't accept, that might be a 50x
     * bandwidth increase. A flooding attacker attempting to roll-over the
     * filter using minimum-sized, 60byte, transactions might manage to send
     * 1000/sec if we have fast peers, so we pick 120,000 to give our peers a
     * two minute window to send invs to us.
     *
     * Decreasing the false positive rate is fairly cheap, so we pick one in a
     * million to make it highly unlikely for users to have issues with this
     * filter.
     *
     * Memory used: 1.7MB
     */
    boost::scoped_ptr<CRollingBloomFilter> recentRejects;
    uint256 hashRecentRejectsChainTip;

    /** Blocks that are in flight, and that are in the queue to be downloaded. Protected by cs_main. */
    struct QueuedBlock {
        uint256 hash;
        CBlockIndex* pindex;     //!< Optional.
        int64_t nTime;  //! Time of "getdata" request in microseconds.
      // int64_t nTimeDisconnect; //! The timeout for this block request (for disconnecting a slow peer)
        bool fValidatedHeaders;  //!< Whether this block has validated headers at the time of request.
    };
    std::map<uint256, std::pair<NodeId, std::list<QueuedBlock>::iterator> > mapBlocksInFlight;

    // GAS TODO: removed
    /** Number of blocks in flight with validated headers. */
    int nQueuedValidatedHeaders = 0;

    /** Number of preferable block download peers. */
    int nPreferredDownload = 0;

    /** Dirty block index entries. */
    std::set<CBlockIndex*> setDirtyBlockIndex;

    /** Dirty block file entries. */
    std::set<int> setDirtyFileInfo;

    /** Number of peers from which we're downloading blocks. */
    int nPeersWithValidatedDownloads = 0;
} // anon namespace


//////////////////////////////////////////////////////////////////////////////
//
// Registration of network node signals.
//

namespace {

struct CBlockReject {
    unsigned char chRejectCode;
    std::string strRejectReason;
    uint256 hashBlock;
};

/**
 * Maintain validation-specific state about nodes, protected by cs_main, instead
 * by CNode's own locks. This simplifies asynchronous operation, where
 * processing of incoming data is done after the ProcessMessage call returns,
 * and we're no longer holding the node's locks.
 */
struct CNodeState {
    //! The peer's address
    CService address;
    //! Whether we have a fully established connection.
    bool fCurrentlyConnected;
    //! Accumulated misbehaviour score for this peer.
    int nMisbehavior;
    //! Whether this peer should be disconnected and banned (unless whitelisted).
    bool fShouldBan;
    //! String name of this peer (debugging/logging purposes).
    std::string name;
    //! List of asynchronously-determined block rejections to notify this peer about.
    std::vector<CBlockReject> rejects;
    //! The best known block we know this peer has announced.
    CBlockIndex *pindexBestKnownBlock;
    //! The hash of the last unknown block this peer has announced.
    uint256 hashLastUnknownBlock;
    //! The last full block we both have.
    CBlockIndex *pindexLastCommonBlock;
    //! The best header we have sent our peer.
    CBlockIndex *pindexBestHeaderSent;
    //! Whether we've started headers synchronization with this peer.
    bool fSyncStarted;
    //! The start time of the sync
    int64_t fSyncStartTime;
    //! Were the first headers requested in a sync received
    bool fFirstHeadersReceived;

    std::list<QueuedBlock> vBlocksInFlight;
    //! When the first entry in vBlocksInFlight started downloading. Don't care when vBlocksInFlight is empty.
    int64_t nDownloadingSince;
    int nBlocksInFlight;
    int nBlocksInFlightValidHeaders;
    //! Whether we consider this a preferred download peer.
    bool fPreferredDownload;
    //! Whether this peer wants invs or headers (when possible) for block announcements.
    bool fPreferHeaders;

    CNodeState() {
        fCurrentlyConnected = false;
        nMisbehavior = 0;
        fShouldBan = false;
        pindexBestKnownBlock = NULL;
        hashLastUnknownBlock.SetNull();
        pindexLastCommonBlock = NULL;
        pindexBestHeaderSent = NULL;
        fSyncStarted = false;
        nDownloadingSince = 0;
        nBlocksInFlight = 0;
        nBlocksInFlightValidHeaders = 0;
        fPreferredDownload = false;
        fPreferHeaders = false;
    }
};

/** Map maintaining per-node state. Requires cs_main. */
std::map<NodeId, CNodeState> mapNodeState;

// Requires cs_main.
CNodeState *State(NodeId pnode) {
    std::map<NodeId, CNodeState>::iterator it = mapNodeState.find(pnode);
    if (it == mapNodeState.end())
        return NULL;
    return &it->second;
}

int GetHeight()
{
    LOCK(cs_main);
    return chainActive.Height();
}

void UpdatePreferredDownload(CNode* node, CNodeState* state)
{
    nPreferredDownload -= state->fPreferredDownload;

    // Whether this node should be marked as a preferred download node.
    state->fPreferredDownload = (!node->fInbound || node->fWhitelisted) && !node->fOneShot && !node->fClient;

    nPreferredDownload += state->fPreferredDownload;
}

void InitializeNode(NodeId nodeid, const CNode *pnode) {
    LOCK(cs_main);
    CNodeState &state = mapNodeState.insert(std::make_pair(nodeid, CNodeState())).first->second;
    state.name = pnode->addrName;
    state.address = pnode->addr;
}

void FinalizeNode(NodeId nodeid) {
    LOCK(cs_main);
    CNodeState *state = State(nodeid);

    if (state->fSyncStarted)
        nSyncStarted--;

    if (state->nMisbehavior == 0 && state->fCurrentlyConnected) {
        AddressCurrentlyConnected(state->address);
    }

    BOOST_FOREACH(const QueuedBlock& entry, state->vBlocksInFlight) {
        mapBlocksInFlight.erase(entry.hash);
    }
    //EraseOrphansFor(nodeid);  BUIP010 Xtreme Thinblocks - We do not want to delete orphans at any time.  We handle them when we accept a block
    nPreferredDownload -= state->fPreferredDownload;
    nPeersWithValidatedDownloads -= (state->nBlocksInFlightValidHeaders != 0);
    DbgAssert(nPeersWithValidatedDownloads >= 0, nPeersWithValidatedDownloads=0);

    mapNodeState.erase(nodeid);

    if (mapNodeState.empty()) {
        // Do a consistency check after the last peer is removed.  Force consistent state if production code
        DbgAssert(mapBlocksInFlight.empty(), mapBlocksInFlight.clear());
        DbgAssert(nPreferredDownload == 0, nPreferredDownload = 0);
        DbgAssert(nPeersWithValidatedDownloads == 0, nPeersWithValidatedDownloads = 0);
    }
}

// Requires cs_main.
// Returns a bool indicating whether we requested this block.
bool MarkBlockAsReceived(const uint256& hash) {
    std::map<uint256, std::pair<NodeId, std::list<QueuedBlock>::iterator> >::iterator itInFlight = mapBlocksInFlight.find(hash);
    if (itInFlight != mapBlocksInFlight.end()) {
        // BUIP010 Xtreme Thinblocks: begin section
        int64_t getdataTime = itInFlight->second.second->nTime;
        int64_t now = GetTimeMicros();
        double nResponseTime = (double)(now - getdataTime) / 1000000.0;

        // BU:  calculate avg block response time over last 20 blocks to be used for IBD tuning
        static double avgResponseTime = 5; // start at a higher number so that we don't start jamming IBD when we restart a node sync
        static uint8_t blockRange = 20;
        if (avgResponseTime > 0)
            avgResponseTime -= (avgResponseTime / blockRange);
        avgResponseTime += nResponseTime / blockRange;
        if (avgResponseTime < 0.2) {
            MAX_BLOCKS_IN_TRANSIT_PER_PEER = 32;
        }
        else if (avgResponseTime < 0.5) {
            MAX_BLOCKS_IN_TRANSIT_PER_PEER = 16;
        }
        else if (avgResponseTime < 0.9) {
            MAX_BLOCKS_IN_TRANSIT_PER_PEER = 8;
        }
        else if (avgResponseTime < 1.4) {
            MAX_BLOCKS_IN_TRANSIT_PER_PEER = 4;
        }
        else if (avgResponseTime < 2.0) {
            MAX_BLOCKS_IN_TRANSIT_PER_PEER = 2;
        }
        else  {
            MAX_BLOCKS_IN_TRANSIT_PER_PEER = 1;
        }

        LogPrint("thin", "Received block %s in %.2f seconds\n", hash.ToString(), nResponseTime);
        LogPrint("thin", "Average block response time is %.2f seconds\n", avgResponseTime);
        if (maxBlocksInTransitPerPeer.value != 0)
	  {
            MAX_BLOCKS_IN_TRANSIT_PER_PEER = maxBlocksInTransitPerPeer.value;
	  }
        if (blockDownloadWindow.value != 0)
	  {
            BLOCK_DOWNLOAD_WINDOW = blockDownloadWindow.value;
	  }
        LogPrint("thin", "BLOCK_DOWNLOAD_WINDOW is %d MAX_BLOCKS_IN_TRANSIT_PER_PEER is %d\n", BLOCK_DOWNLOAD_WINDOW, MAX_BLOCKS_IN_TRANSIT_PER_PEER);

        {
            LOCK(cs_vNodes);
            BOOST_FOREACH(CNode* pnode, vNodes) {
                if (pnode->mapThinBlocksInFlight.count(hash)) {
                    // Only update thinstats if this is actually a thinblock and not a regular block.
                    // Sometimes we request a thinblock but then revert to requesting a regular block
                    // as can happen when the thinblock preferential timer is exceeded.
                    thindata.UpdateResponseTime(nResponseTime);
                    break;
                }
            }
        }
        // BUIP010 Xtreme Thinblocks: end section
        CNodeState *state = State(itInFlight->second.first);
        state->nBlocksInFlightValidHeaders -= itInFlight->second.second->fValidatedHeaders;
        if (state->nBlocksInFlightValidHeaders == 0 && itInFlight->second.second->fValidatedHeaders) {
            // Last validated block on the queue was received.
            nPeersWithValidatedDownloads--;
        }
        if (state->vBlocksInFlight.begin() == itInFlight->second.second) {
            // First block on the queue was received, update the start download time for the next one
            state->nDownloadingSince = std::max(state->nDownloadingSince, GetTimeMicros());
        }
        state->vBlocksInFlight.erase(itInFlight->second.second);
        state->nBlocksInFlight--;
        mapBlocksInFlight.erase(itInFlight);
        return true;
    }
    return false;
}

#if 0  // BU: not currently used
// Returns time at which to timeout block request (nTime in microseconds)
int64_t GetBlockTimeout(int64_t nTime, int nValidatedQueuedBefore, const Consensus::Params &consensusParams)
{
    return nTime + 500000 * consensusParams.nPowTargetSpacing * (4 + nValidatedQueuedBefore);
}
#endif

  // BU MarkBlockAsInFlight moved out of anonymous namespace

/** Check whether the last unknown block a peer advertised is not yet known. */
void ProcessBlockAvailability(NodeId nodeid) {
    CNodeState *state = State(nodeid);
    DbgAssert(state != NULL, return);  // node already destructed, nothing to do in production mode

    if (!state->hashLastUnknownBlock.IsNull()) {
        BlockMap::iterator itOld = mapBlockIndex.find(state->hashLastUnknownBlock);
        if (itOld != mapBlockIndex.end() && itOld->second->nChainWork > 0) {
            if (state->pindexBestKnownBlock == NULL || itOld->second->nChainWork >= state->pindexBestKnownBlock->nChainWork)
                state->pindexBestKnownBlock = itOld->second;
            state->hashLastUnknownBlock.SetNull();
        }
    }
}

/** Update tracking information about which blocks a peer is assumed to have. */
void UpdateBlockAvailability(NodeId nodeid, const uint256 &hash) {
    CNodeState *state = State(nodeid);
    DbgAssert(state != NULL, return);  // node already destructed, nothing to do in production mode

    ProcessBlockAvailability(nodeid);

    BlockMap::iterator it = mapBlockIndex.find(hash);
    if (it != mapBlockIndex.end() && it->second->nChainWork > 0) {
        // An actually better block was announced.
        if (state->pindexBestKnownBlock == NULL || it->second->nChainWork >= state->pindexBestKnownBlock->nChainWork)
            state->pindexBestKnownBlock = it->second;
    } else {
        // An unknown block was announced; just assume that the latest one is the best one.
        state->hashLastUnknownBlock = hash;
    }
}

// Requires cs_main
bool PeerHasHeader(CNodeState *state, CBlockIndex *pindex)
{
    if (state->pindexBestKnownBlock && pindex == state->pindexBestKnownBlock->GetAncestor(pindex->nHeight))
        return true;
    if (state->pindexBestHeaderSent && pindex == state->pindexBestHeaderSent->GetAncestor(pindex->nHeight))
        return true;
    return false;
}

/** Find the last common ancestor two blocks have.
 *  Both pa and pb must be non-NULL. */
CBlockIndex* LastCommonAncestor(CBlockIndex* pa, CBlockIndex* pb) {
    if (pa->nHeight > pb->nHeight) {
        pa = pa->GetAncestor(pb->nHeight);
    } else if (pb->nHeight > pa->nHeight) {
        pb = pb->GetAncestor(pa->nHeight);
    }

    while (pa != pb && pa && pb) {
        pa = pa->pprev;
        pb = pb->pprev;
    }

    // Eventually all chain branches meet at the genesis block.
    assert(pa == pb);
    return pa;
}

/** Update pindexLastCommonBlock and add not-in-flight missing successors to vBlocks, until it has
 *  at most count entries. */
void FindNextBlocksToDownload(NodeId nodeid, unsigned int count, std::vector<CBlockIndex*>& vBlocks, NodeId& nodeStaller) {
    if (count == 0)
        return;

    vBlocks.reserve(vBlocks.size() + count);
    CNodeState *state = State(nodeid);
    DbgAssert(state != NULL, return);

    // Make sure pindexBestKnownBlock is up to date, we'll need it.
    ProcessBlockAvailability(nodeid);

    if (state->pindexBestKnownBlock == NULL || state->pindexBestKnownBlock->nChainWork < chainActive.Tip()->nChainWork) {
        // This peer has nothing interesting.
        return;
    }

    if (state->pindexLastCommonBlock == NULL) {
        // Bootstrap quickly by guessing a parent of our best tip is the forking point.
        // Guessing wrong in either direction is not a problem.
        state->pindexLastCommonBlock = chainActive[std::min(state->pindexBestKnownBlock->nHeight, chainActive.Height())];
    }

    // If the peer reorganized, our previous pindexLastCommonBlock may not be an ancestor
    // of its current tip anymore. Go back enough to fix that.
    state->pindexLastCommonBlock = LastCommonAncestor(state->pindexLastCommonBlock, state->pindexBestKnownBlock);
    if (state->pindexLastCommonBlock == state->pindexBestKnownBlock)
        return;

    std::vector<CBlockIndex*> vToFetch;
    CBlockIndex *pindexWalk = state->pindexLastCommonBlock;
    // Never fetch further than the current chain tip + the block download window.  We need to ensure
    // the if running in pruning mode we don't download too many blocks ahead and as a result use to
    // much disk space to store unconnected blocks.
    int nWindowEnd = chainActive.Height() + BLOCK_DOWNLOAD_WINDOW;

    int nMaxHeight = std::min<int>(state->pindexBestKnownBlock->nHeight, nWindowEnd + 1);
    NodeId waitingfor = -1;
    while (pindexWalk->nHeight < nMaxHeight) {
        // Read up to 128 (or more, if more blocks than that are needed) successors of pindexWalk (towards
        // pindexBestKnownBlock) into vToFetch. We fetch 128, because CBlockIndex::GetAncestor may be as expensive
        // as iterating over ~100 CBlockIndex* entries anyway.
        int nToFetch = std::min(nMaxHeight - pindexWalk->nHeight, std::max<int>(count - vBlocks.size(), 128));
        vToFetch.resize(nToFetch);
        pindexWalk = state->pindexBestKnownBlock->GetAncestor(pindexWalk->nHeight + nToFetch);
        vToFetch[nToFetch - 1] = pindexWalk;
        for (unsigned int i = nToFetch - 1; i > 0; i--) {
            vToFetch[i - 1] = vToFetch[i]->pprev;
        }

        // Iterate over those blocks in vToFetch (in forward direction), adding the ones that
        // are not yet downloaded and not in flight to vBlocks. In the mean time, update
        // pindexLastCommonBlock as long as all ancestors are already downloaded, or if it's
        // already part of our chain (and therefore don't need it even if pruned).
        BOOST_FOREACH(CBlockIndex* pindex, vToFetch) {
            if (!pindex->IsValid(BLOCK_VALID_TREE)) {
                // We consider the chain that this peer is on invalid.
                return;
            }
            if (pindex->nStatus & BLOCK_HAVE_DATA || chainActive.Contains(pindex)) {
                if (pindex->nChainTx)
                    state->pindexLastCommonBlock = pindex;
            } else if (mapBlocksInFlight.count(pindex->GetBlockHash()) == 0) {
                // The block is not already downloaded, and not yet in flight.
                if (pindex->nHeight > nWindowEnd) {
                    // We reached the end of the window.
                    if (vBlocks.size() == 0 && waitingfor != nodeid) {
                        // We aren't able to fetch anything, but we would be if the download window was one larger.
                        nodeStaller = waitingfor;
                    }
                    return;
                }
                vBlocks.push_back(pindex);
                if (vBlocks.size() == count) {
                    return;
                }
            } else if (waitingfor == -1) {
                // This is the first already-in-flight block.
                waitingfor = mapBlocksInFlight[pindex->GetBlockHash()].first;
            }
        }
    }
}

} // anon namespace



  void MarkBlockAsInFlight(NodeId nodeid, const uint256& hash, const Consensus::Params& consensusParams, CBlockIndex *pindex = NULL) {
    LOCK(cs_main);
    CNodeState *state = State(nodeid);
    DbgAssert(state != NULL, return);

    // BU why mark as received? because this erases it from the inflight list.  Instead we'll check for it
    // BU removed: MarkBlockAsReceived(hash);
    std::map<uint256, std::pair<NodeId, std::list<QueuedBlock>::iterator> >::iterator itInFlight = mapBlocksInFlight.find(hash);
    if (itInFlight == mapBlocksInFlight.end()) // If it hasn't already been marked inflight...
      {
	int64_t nNow = GetTimeMicros();
	//QueuedBlock newentry = {hash, pindex, nNow, pindex != NULL, GetBlockTimeout(nNow, nQueuedValidatedHeaders, consensusParams)};
        QueuedBlock newentry = {hash, pindex, nNow,pindex != NULL };
	nQueuedValidatedHeaders += newentry.fValidatedHeaders;
	std::list<QueuedBlock>::iterator it = state->vBlocksInFlight.insert(state->vBlocksInFlight.end(), newentry);
	state->nBlocksInFlight++;
	state->nBlocksInFlightValidHeaders += newentry.fValidatedHeaders;
	if (state->nBlocksInFlight == 1) {
	  // We're starting a block download (batch) from this peer.
	  state->nDownloadingSince = GetTimeMicros();
	}
	if (state->nBlocksInFlightValidHeaders == 1 && pindex != NULL) {
	  nPeersWithValidatedDownloads++;
	}
	mapBlocksInFlight[hash] = std::make_pair(nodeid, it);
      }
}

// Requires cs_main
bool CanDirectFetch(const Consensus::Params &consensusParams)
{
    return chainActive.Tip()->GetBlockTime() > GetAdjustedTime() - consensusParams.nPowTargetSpacing * 20;
}

bool GetNodeStateStats(NodeId nodeid, CNodeStateStats &stats) {
    LOCK(cs_main);
    CNodeState *state = State(nodeid);
    if (state == NULL)
        return false;
    stats.nMisbehavior = state->nMisbehavior;
    stats.nSyncHeight = state->pindexBestKnownBlock ? state->pindexBestKnownBlock->nHeight : -1;
    stats.nCommonHeight = state->pindexLastCommonBlock ? state->pindexLastCommonBlock->nHeight : -1;
    BOOST_FOREACH(const QueuedBlock& queue, state->vBlocksInFlight) {
        if (queue.pindex)
            stats.vHeightInFlight.push_back(queue.pindex->nHeight);
    }
    return true;
}

void RegisterNodeSignals(CNodeSignals& nodeSignals)
{
    nodeSignals.GetHeight.connect(&GetHeight);
    nodeSignals.ProcessMessages.connect(&ProcessMessages);
    nodeSignals.SendMessages.connect(&SendMessages);
    nodeSignals.InitializeNode.connect(&InitializeNode);
    nodeSignals.FinalizeNode.connect(&FinalizeNode);
}

void UnregisterNodeSignals(CNodeSignals& nodeSignals)
{
    nodeSignals.GetHeight.disconnect(&GetHeight);
    nodeSignals.ProcessMessages.disconnect(&ProcessMessages);
    nodeSignals.SendMessages.disconnect(&SendMessages);
    nodeSignals.InitializeNode.disconnect(&InitializeNode);
    nodeSignals.FinalizeNode.disconnect(&FinalizeNode);
}

CBlockIndex* FindForkInGlobalIndex(const CChain& chain, const CBlockLocator& locator)
{
    // Find the first block the caller has in the main chain
    BOOST_FOREACH(const uint256& hash, locator.vHave) {
        BlockMap::iterator mi = mapBlockIndex.find(hash);
        if (mi != mapBlockIndex.end())
        {
            CBlockIndex* pindex = (*mi).second;
            if (chain.Contains(pindex))
                return pindex;
        }
    }
    return chain.Genesis();
}

CCoinsViewCache *pcoinsTip = NULL;
CBlockTreeDB *pblocktree = NULL;

//////////////////////////////////////////////////////////////////////////////
//
// mapOrphanTransactions
//
static bool AlreadyHaveOrphan(uint256 hash)
{
    LOCK(cs_orphancache);
    if (mapOrphanTransactions.count(hash))
        return true;
    return false;
}
bool AddOrphanTx(const CTransaction& tx, NodeId peer) EXCLUSIVE_LOCKS_REQUIRED(cs_orphancache)
{

    AssertLockHeld(cs_orphancache);

    uint256 hash = tx.GetHash();
    if (mapOrphanTransactions.count(hash))
        return false;

    // Ignore big transactions, to avoid a
    // send-big-orphans memory exhaustion attack. If a peer has a legitimate
    // large transaction with a missing parent then we assume
    // it will rebroadcast it later, after the parent transaction(s)
    // have been mined or received.
    // 10,000 orphans, each of which is at most 5,000 bytes big is
    // at most 500 megabytes of orphans:

    // BU - Xtreme Thinblocks - begin section
    // BU - we do not limit the size of orphans.  There is no danger to having memory overrun since the
    //      orphan cache is limited to only 5000 entries by default. Only 500MB of memory could be consumed
    //      if there were some kind of orphan memory exhaustion attack.
    //      Dropping any tx means they need to be included in the thin block when it it mined, which is inefficient.
    unsigned int sz = tx.GetSerializeSize(SER_NETWORK, CTransaction::CURRENT_VERSION);
    if (sz > MAX_STANDARD_TX_SIZE)
    {
        LogPrint("mempool", "ignoring large orphan tx (size: %u, hash: %s)\n", sz, hash.ToString());
        return false;
    }
    // BU - Xtreme Thinblocks - end section

    mapOrphanTransactions[hash].tx = tx;
    mapOrphanTransactions[hash].fromPeer = peer;
    mapOrphanTransactions[hash].nEntryTime = GetTime(); // BU - Xtreme Thinblocks;
    BOOST_FOREACH(const CTxIn& txin, tx.vin)
        mapOrphanTransactionsByPrev[txin.prevout.hash].insert(hash);

    LogPrint("mempool", "stored orphan tx %s (mapsz %u prevsz %u)\n", hash.ToString(),
             mapOrphanTransactions.size(), mapOrphanTransactionsByPrev.size());
    return true;
}

void EraseOrphanTx(uint256 hash) EXCLUSIVE_LOCKS_REQUIRED(cs_orphancache)
{
    AssertLockHeld(cs_orphancache);

    std::map<uint256, COrphanTx>::iterator it = mapOrphanTransactions.find(hash);
    if (it == mapOrphanTransactions.end())
        return;
    BOOST_FOREACH(const CTxIn& txin, it->second.tx.vin)
    {
        std::map<uint256, std::set<uint256> >::iterator itPrev = mapOrphanTransactionsByPrev.find(txin.prevout.hash);
        if (itPrev == mapOrphanTransactionsByPrev.end())
            continue;
        itPrev->second.erase(hash);
        if (itPrev->second.empty())
            mapOrphanTransactionsByPrev.erase(itPrev);
    }
    mapOrphanTransactions.erase(it);
}

void EraseOrphansFor(NodeId peer) EXCLUSIVE_LOCKS_REQUIRED(cs_orphancache)
{

    AssertLockHeld(cs_orphancache);

    int nErased = 0;
    std::map<uint256, COrphanTx>::iterator iter = mapOrphanTransactions.begin();
    while (iter != mapOrphanTransactions.end())
    {
        std::map<uint256, COrphanTx>::iterator maybeErase = iter++; // increment to avoid iterator becoming invalid
        if (maybeErase->second.fromPeer == peer)
        {
            EraseOrphanTx(maybeErase->second.tx.GetHash());
            ++nErased;
        }
    }
    if (nErased > 0) LogPrint("mempool", "Erased %d orphan tx from peer %d\n", nErased, peer);
}

// BU - Xtreme Thinblocks: begin
void EraseOrphansByTime() EXCLUSIVE_LOCKS_REQUIRED(cs_orphancache)
{
    AssertLockHeld(cs_orphancache);

    // Because we have to iterate through the entire orphan cache which can be large we don't want to check this
    // every time a tx enters the mempool but just once every 5 minutes is good enough.
    if (GetTime() <  nLastOrphanCheck + 5*60)
        return;
    int64_t nOrphanTxCutoffTime = GetTime() - GetArg("-orphanpoolexpiry", DEFAULT_ORPHANPOOL_EXPIRY) * 60 * 60;
    std::map<uint256, COrphanTx>::iterator iter = mapOrphanTransactions.begin();
    while (iter != mapOrphanTransactions.end())
    {
        std::map<uint256, COrphanTx>::iterator mi = iter++; // increment to avoid iterator becoming invalid
        int64_t nEntryTime = mi->second.nEntryTime;
        if (nEntryTime < nOrphanTxCutoffTime)
        {
            uint256 txHash = mi->second.tx.GetHash();
            EraseOrphanTx(txHash);
            LogPrint("mempool", "Erased old orphan tx %s of age %d seconds\n", txHash.ToString(), GetTime() - nEntryTime);
        }
    }

    nLastOrphanCheck = GetTime();
}
// BU - Xtreme Thinblocks: end

unsigned int LimitOrphanTxSize(unsigned int nMaxOrphans) EXCLUSIVE_LOCKS_REQUIRED(cs_orphancache)
{
    AssertLockHeld(cs_orphancache);

    unsigned int nEvicted = 0;
    while (mapOrphanTransactions.size() > nMaxOrphans)
    {
        // Evict a random orphan:
        uint256 randomhash = GetRandHash();
        std::map<uint256, COrphanTx>::iterator it = mapOrphanTransactions.lower_bound(randomhash);
        if (it == mapOrphanTransactions.end())
            it = mapOrphanTransactions.begin();
        EraseOrphanTx(it->first);
        ++nEvicted;
    }
    return nEvicted;
}

bool IsFinalTx(const CTransaction &tx, int nBlockHeight, int64_t nBlockTime)
{
    if (tx.nLockTime == 0)
        return true;
    if ((int64_t)tx.nLockTime < ((int64_t)tx.nLockTime < LOCKTIME_THRESHOLD ? (int64_t)nBlockHeight : nBlockTime))
        return true;
    BOOST_FOREACH(const CTxIn& txin, tx.vin) {
        if (!(txin.nSequence == CTxIn::SEQUENCE_FINAL))
            return false;
    }
    return true;
}

bool CheckFinalTx(const CTransaction &tx, int flags)
{
    AssertLockHeld(cs_main);

    // By convention a negative value for flags indicates that the
    // current network-enforced consensus rules should be used. In
    // a future soft-fork scenario that would mean checking which
    // rules would be enforced for the next block and setting the
    // appropriate flags. At the present time no soft-forks are
    // scheduled, so no flags are set.
    flags = std::max(flags, 0);

    // CheckFinalTx() uses chainActive.Height()+1 to evaluate
    // nLockTime because when IsFinalTx() is called within
    // CBlock::AcceptBlock(), the height of the block *being*
    // evaluated is what is used. Thus if we want to know if a
    // transaction can be part of the *next* block, we need to call
    // IsFinalTx() with one more than chainActive.Height().
    const int nBlockHeight = chainActive.Height() + 1;

    // BIP113 will require that time-locked transactions have nLockTime set to
    // less than the median time of the previous block they're contained in.
    // When the next block is created its previous block will be the current
    // chain tip, so we use that to calculate the median time passed to
    // IsFinalTx() if LOCKTIME_MEDIAN_TIME_PAST is set.
    const int64_t nBlockTime = (flags & LOCKTIME_MEDIAN_TIME_PAST)
                             ? chainActive.Tip()->GetMedianTimePast()
                             : GetAdjustedTime();

    return IsFinalTx(tx, nBlockHeight, nBlockTime);
}

/**
 * Calculates the block height and previous block's median time past at
 * which the transaction will be considered final in the context of BIP 68.
 * Also removes from the vector of input heights any entries which did not
 * correspond to sequence locked inputs as they do not affect the calculation.
 */
static std::pair<int, int64_t> CalculateSequenceLocks(const CTransaction &tx, int flags, std::vector<int>* prevHeights, const CBlockIndex& block)
{
    assert(prevHeights->size() == tx.vin.size());

    // Will be set to the equivalent height- and time-based nLockTime
    // values that would be necessary to satisfy all relative lock-
    // time constraints given our view of block chain history.
    // The semantics of nLockTime are the last invalid height/time, so
    // use -1 to have the effect of any height or time being valid.
    int nMinHeight = -1;
    int64_t nMinTime = -1;

    // tx.nVersion is signed integer so requires cast to unsigned otherwise
    // we would be doing a signed comparison and half the range of nVersion
    // wouldn't support BIP 68.
    bool fEnforceBIP68 = static_cast<uint32_t>(tx.nVersion) >= 2
                      && flags & LOCKTIME_VERIFY_SEQUENCE;

    // Do not enforce sequence numbers as a relative lock time
    // unless we have been instructed to
    if (!fEnforceBIP68) {
        return std::make_pair(nMinHeight, nMinTime);
    }

    for (size_t txinIndex = 0; txinIndex < tx.vin.size(); txinIndex++) {
        const CTxIn& txin = tx.vin[txinIndex];

        // Sequence numbers with the most significant bit set are not
        // treated as relative lock-times, nor are they given any
        // consensus-enforced meaning at this point.
        if (txin.nSequence & CTxIn::SEQUENCE_LOCKTIME_DISABLE_FLAG) {
            // The height of this input is not relevant for sequence locks
            (*prevHeights)[txinIndex] = 0;
            continue;
        }

        int nCoinHeight = (*prevHeights)[txinIndex];

        if (txin.nSequence & CTxIn::SEQUENCE_LOCKTIME_TYPE_FLAG) {
            int64_t nCoinTime = block.GetAncestor(std::max(nCoinHeight-1, 0))->GetMedianTimePast();
            // NOTE: Subtract 1 to maintain nLockTime semantics
            // BIP 68 relative lock times have the semantics of calculating
            // the first block or time at which the transaction would be
            // valid. When calculating the effective block time or height
            // for the entire transaction, we switch to using the
            // semantics of nLockTime which is the last invalid block
            // time or height.  Thus we subtract 1 from the calculated
            // time or height.

            // Time-based relative lock-times are measured from the
            // smallest allowed timestamp of the block containing the
            // txout being spent, which is the median time past of the
            // block prior.
            nMinTime = std::max(nMinTime, nCoinTime + (int64_t)((txin.nSequence & CTxIn::SEQUENCE_LOCKTIME_MASK) << CTxIn::SEQUENCE_LOCKTIME_GRANULARITY) - 1);
        } else {
            nMinHeight = std::max(nMinHeight, nCoinHeight + (int)(txin.nSequence & CTxIn::SEQUENCE_LOCKTIME_MASK) - 1);
        }
    }

    return std::make_pair(nMinHeight, nMinTime);
}

static bool EvaluateSequenceLocks(const CBlockIndex& block, std::pair<int, int64_t> lockPair)
{
    assert(block.pprev);
    int64_t nBlockTime = block.pprev->GetMedianTimePast();
    if (lockPair.first >= block.nHeight || lockPair.second >= nBlockTime)
        return false;

    return true;
}

bool SequenceLocks(const CTransaction &tx, int flags, std::vector<int>* prevHeights, const CBlockIndex& block)
{
    return EvaluateSequenceLocks(block, CalculateSequenceLocks(tx, flags, prevHeights, block));
}

bool TestLockPointValidity(const LockPoints* lp)
{
    AssertLockHeld(cs_main);
    assert(lp);
    // If there are relative lock times then the maxInputBlock will be set
    // If there are no relative lock times, the LockPoints don't depend on the chain
    if (lp->maxInputBlock) {
        // Check whether chainActive is an extension of the block at which the LockPoints
        // calculation was valid.  If not LockPoints are no longer valid
        if (!chainActive.Contains(lp->maxInputBlock)) {
            return false;
        }
    }

    // LockPoints still valid
    return true;
}

bool CheckSequenceLocks(const CTransaction &tx, int flags, LockPoints* lp, bool useExistingLockPoints)
{
    AssertLockHeld(cs_main);
    AssertLockHeld(mempool.cs);

    CBlockIndex* tip = chainActive.Tip();
    CBlockIndex index;
    index.pprev = tip;
    // CheckSequenceLocks() uses chainActive.Height()+1 to evaluate
    // height based locks because when SequenceLocks() is called within
    // ConnectBlock(), the height of the block *being*
    // evaluated is what is used.
    // Thus if we want to know if a transaction can be part of the
    // *next* block, we need to use one more than chainActive.Height()
    index.nHeight = tip->nHeight + 1;

    std::pair<int, int64_t> lockPair;
    if (useExistingLockPoints) {
        assert(lp);
        lockPair.first = lp->height;
        lockPair.second = lp->time;
    }
    else {
        // pcoinsTip contains the UTXO set for chainActive.Tip()
        CCoinsViewMemPool viewMemPool(pcoinsTip, mempool);
        std::vector<int> prevheights;
        prevheights.resize(tx.vin.size());
        for (size_t txinIndex = 0; txinIndex < tx.vin.size(); txinIndex++) {
            const CTxIn& txin = tx.vin[txinIndex];
            CCoins coins;
            if (!viewMemPool.GetCoins(txin.prevout.hash, coins)) {
                return error("%s: Missing input", __func__);
            }
            if (coins.nHeight == MEMPOOL_HEIGHT) {
                // Assume all mempool transaction confirm in the next block
                prevheights[txinIndex] = tip->nHeight + 1;
            } else {
                prevheights[txinIndex] = coins.nHeight;
            }
        }
        lockPair = CalculateSequenceLocks(tx, flags, &prevheights, index);
        if (lp) {
            lp->height = lockPair.first;
            lp->time = lockPair.second;
            // Also store the hash of the block with the highest height of
            // all the blocks which have sequence locked prevouts.
            // This hash needs to still be on the chain
            // for these LockPoint calculations to be valid
            // Note: It is impossible to correctly calculate a maxInputBlock
            // if any of the sequence locked inputs depend on unconfirmed txs,
            // except in the special case where the relative lock time/height
            // is 0, which is equivalent to no sequence lock. Since we assume
            // input height of tip+1 for mempool txs and test the resulting
            // lockPair from CalculateSequenceLocks against tip+1.  We know
            // EvaluateSequenceLocks will fail if there was a non-zero sequence
            // lock on a mempool input, so we can use the return value of
            // CheckSequenceLocks to indicate the LockPoints validity
            int maxInputHeight = 0;
            BOOST_FOREACH(int height, prevheights) {
                // Can ignore mempool inputs since we'll fail if they had non-zero locks
                if (height != tip->nHeight+1) {
                    maxInputHeight = std::max(maxInputHeight, height);
                }
            }
            lp->maxInputBlock = tip->GetAncestor(maxInputHeight);
        }
    }
    return EvaluateSequenceLocks(index, lockPair);
}


// BU: This code is completely inaccurate if its used to determine the approximate time of transaction
// validation!!!  The sigop count in the output transactions are irrelevant, and the sigop count of the
// previous outputs are the most relevant, but not actually checked.
// The purpose of this is to limit the outputs of transactions so that other transactions' "prevout"
// is reasonably sized.
unsigned int GetLegacySigOpCount(const CTransaction& tx)
{
    unsigned int nSigOps = 0;
    BOOST_FOREACH(const CTxIn& txin, tx.vin)
    {
        nSigOps += txin.scriptSig.GetSigOpCount(false);
    }
    BOOST_FOREACH(const CTxOut& txout, tx.vout)
    {
        nSigOps += txout.scriptPubKey.GetSigOpCount(false);
    }
    return nSigOps;
}

unsigned int GetP2SHSigOpCount(const CTransaction& tx, const CCoinsViewCache& inputs)
{
    if (tx.IsCoinBase())
        return 0;

    unsigned int nSigOps = 0;
    for (unsigned int i = 0; i < tx.vin.size(); i++)
    {
        const CTxOut &prevout = inputs.GetOutputFor(tx.vin[i]);
        if (prevout.scriptPubKey.IsPayToScriptHash())
            nSigOps += prevout.scriptPubKey.GetSigOpCount(tx.vin[i].scriptSig);
    }
    return nSigOps;
}








bool CheckTransaction(const CTransaction& tx, CValidationState &state)
{
    // Basic checks that don't depend on any context
    if (tx.vin.empty())
        return state.DoS(10, false, REJECT_INVALID, "bad-txns-vin-empty");
    if (tx.vout.empty())
        return state.DoS(10, false, REJECT_INVALID, "bad-txns-vout-empty");
    // Size limits
    // BU: size limits removed
    //if (::GetSerializeSize(tx, SER_NETWORK, PROTOCOL_VERSION) > MAX_BLOCK_SIZE)
    //    return state.DoS(100, false, REJECT_INVALID, "bad-txns-oversize");

    // Check for negative or overflow output values
    CAmount nValueOut = 0;
    BOOST_FOREACH(const CTxOut& txout, tx.vout)
    {
        if (txout.nValue < 0)
            return state.DoS(100, false, REJECT_INVALID, "bad-txns-vout-negative");
        if (txout.nValue > MAX_MONEY)
            return state.DoS(100, false, REJECT_INVALID, "bad-txns-vout-toolarge");
        nValueOut += txout.nValue;
        if (!MoneyRange(nValueOut))
            return state.DoS(100, false, REJECT_INVALID, "bad-txns-txouttotal-toolarge");
    }

    // Check for duplicate inputs
    std::set<COutPoint> vInOutPoints;
    BOOST_FOREACH(const CTxIn& txin, tx.vin)
    {
        if (vInOutPoints.count(txin.prevout))
            return state.DoS(100, false, REJECT_INVALID, "bad-txns-inputs-duplicate");
        vInOutPoints.insert(txin.prevout);
    }

    if (tx.IsCoinBase())
    {
        if (tx.vin[0].scriptSig.size() < 2 || tx.vin[0].scriptSig.size() > MAX_COINBASE_SCRIPTSIG_SIZE) // BU convert 100 to a constant so we can use it during generation
            return state.DoS(100, false, REJECT_INVALID, "bad-cb-length");
    }
    else
    {
        BOOST_FOREACH(const CTxIn& txin, tx.vin)
            if (txin.prevout.IsNull())
                return state.DoS(10, false, REJECT_INVALID, "bad-txns-prevout-null");
    }

    return true;
}

void LimitMempoolSize(CTxMemPool& pool, size_t limit, unsigned long age) {
    int expired = pool.Expire(GetTime() - age);
    if (expired != 0)
        LogPrint("mempool", "Expired %i transactions from the memory pool\n", expired);

    std::vector<uint256> vNoSpendsRemaining;
    pool.TrimToSize(limit, &vNoSpendsRemaining);
    BOOST_FOREACH(const uint256& removed, vNoSpendsRemaining)
        pcoinsTip->Uncache(removed);
}

/** Convert CValidationState to a human-readable message for logging */
std::string FormatStateMessage(const CValidationState &state)
{
    return strprintf("%s%s (code %i)",
        state.GetRejectReason(),
        state.GetDebugMessage().empty() ? "" : ", "+state.GetDebugMessage(),
        state.GetRejectCode());
}

bool AcceptToMemoryPoolWorker(CTxMemPool& pool, CValidationState &state, const CTransaction &tx, bool fLimitFree,
                              bool* pfMissingInputs, bool fOverrideMempoolLimit, bool fRejectAbsurdFee,
                              std::vector<uint256>& vHashTxnToUncache)
{
    unsigned int nSigOps = 0;
    ValidationResourceTracker resourceTracker;
    unsigned int nSize = 0;
    uint64_t start = GetTimeMicros();
    AssertLockHeld(cs_main);
    if (pfMissingInputs)
        *pfMissingInputs = false;

    if (!CheckTransaction(tx, state))
        return false;

    // Coinbase is only valid in a block, not as a loose transaction
    if (tx.IsCoinBase())
        return state.DoS(100, false, REJECT_INVALID, "coinbase");

    // Rather not work on nonstandard transactions (unless -testnet/-regtest)
    std::string reason;
    if (fRequireStandard && !IsStandardTx(tx, reason))
        return state.DoS(0, false, REJECT_NONSTANDARD, reason);

    // Don't relay version 2 transactions until CSV is active, and we can be
    // sure that such transactions will be mined (unless we're on
    // -testnet/-regtest).
    const CChainParams& chainparams = Params();
    if (fRequireStandard && tx.nVersion >= 2 && VersionBitsTipState(chainparams.GetConsensus(), Consensus::DEPLOYMENT_CSV) != THRESHOLD_ACTIVE) {
        return state.DoS(0, false, REJECT_NONSTANDARD, "premature-version2-tx");
    }

    // Only accept nLockTime-using transactions that can be mined in the next
    // block; we don't want our mempool filled up with transactions that can't
    // be mined yet.
    if (!CheckFinalTx(tx, STANDARD_LOCKTIME_VERIFY_FLAGS))
        return state.DoS(0, false, REJECT_NONSTANDARD, "non-final");

    // is it already in the memory pool?
    uint256 hash = tx.GetHash();
    if (pool.exists(hash))
        return state.Invalid(false, REJECT_ALREADY_KNOWN, "txn-already-in-mempool");

    // Check for conflicts with in-memory transactions
    std::set<uint256> setConflicts;
    {
    LOCK(pool.cs); // protect pool.mapNextTx
    BOOST_FOREACH(const CTxIn &txin, tx.vin)
    {
        if (pool.mapNextTx.count(txin.prevout))
        {
            const CTransaction *ptxConflicting = pool.mapNextTx[txin.prevout].ptx;
            if (!setConflicts.count(ptxConflicting->GetHash()))
            {
                // Allow opt-out of transaction replacement by setting
                // nSequence >= SEQUENCE_FINAL-1 on all inputs.
                //
                // SEQUENCE_FINAL-1 is picked to still allow use of nLockTime by
                // non-replacable transactions. All inputs rather than just one
                // is for the sake of multi-party protocols, where we don't
                // want a single party to be able to disable replacement.
                //
                // The opt-out ignores descendants as anyone relying on
                // first-seen mempool behavior should be checking all
                // unconfirmed ancestors anyway; doing otherwise is hopelessly
                // insecure.
                bool fReplacementOptOut = true;
                if (0) // (fEnableReplacement)  BUIP004: RBF is not allowed
                {
                    BOOST_FOREACH(const CTxIn &txin, ptxConflicting->vin)
                    {
                        if (txin.nSequence < CTxIn::SEQUENCE_FINAL-1)
                        {
                            fReplacementOptOut = false;
                            break;
                        }
                    }
                }
                if (fReplacementOptOut)
                    return state.Invalid(false, REJECT_CONFLICT, "txn-mempool-conflict");

                setConflicts.insert(ptxConflicting->GetHash());
            }
        }
    }
    }

    {
        CCoinsView dummy;
        CCoinsViewCache view(&dummy);

        CAmount nValueIn = 0;
        LockPoints lp;
        {
        LOCK(pool.cs);
        CCoinsViewMemPool viewMemPool(pcoinsTip, pool);
        view.SetBackend(viewMemPool);

        // do we already have it?
        bool fHadTxInCache = pcoinsTip->HaveCoinsInCache(hash);
        if (view.HaveCoins(hash)) {
            if (!fHadTxInCache)
                vHashTxnToUncache.push_back(hash);
            return state.Invalid(false, REJECT_ALREADY_KNOWN, "txn-already-known");
        }

        // do all inputs exist?
        // Note that this does not check for the presence of actual outputs (see the next check for that),
        // and only helps with filling in pfMissingInputs (to determine missing vs spent).
        BOOST_FOREACH(const CTxIn txin, tx.vin) {
            if (!pcoinsTip->HaveCoinsInCache(txin.prevout.hash))
                vHashTxnToUncache.push_back(txin.prevout.hash);
            if (!view.HaveCoins(txin.prevout.hash)) {
                if (pfMissingInputs)
                    *pfMissingInputs = true;
                return false; // fMissingInputs and !state.IsInvalid() is used to detect this condition, don't set state.Invalid()
            }
        }

        // are the actual inputs available?
        if (!view.HaveInputs(tx))
            return state.Invalid(false, REJECT_DUPLICATE, "bad-txns-inputs-spent");

        // Bring the best block into scope
        view.GetBestBlock();

        nValueIn = view.GetValueIn(tx);

        // we have all inputs cached now, so switch back to dummy, so we don't need to keep lock on mempool
        view.SetBackend(dummy);

        // Only accept BIP68 sequence locked transactions that can be mined in the next
        // block; we don't want our mempool filled up with transactions that can't
        // be mined yet.
        // Must keep pool.cs for this unless we change CheckSequenceLocks to take a
        // CoinsViewCache instead of create its own
        if (!CheckSequenceLocks(tx, STANDARD_LOCKTIME_VERIFY_FLAGS, &lp))
            return state.DoS(0, false, REJECT_NONSTANDARD, "non-BIP68-final");
        }

        // Check for non-standard pay-to-script-hash in inputs
        if (fRequireStandard && !AreInputsStandard(tx, view))
            return state.Invalid(false, REJECT_NONSTANDARD, "bad-txns-nonstandard-inputs");

        nSigOps = GetLegacySigOpCount(tx);
        nSigOps += GetP2SHSigOpCount(tx, view);

        CAmount nValueOut = tx.GetValueOut();
        CAmount nFees = nValueIn-nValueOut;
        // nModifiedFees includes any fee deltas from PrioritiseTransaction
        CAmount nModifiedFees = nFees;
        double nPriorityDummy = 0;
        pool.ApplyDeltas(hash, nPriorityDummy, nModifiedFees);

        CAmount inChainInputValue;
        double dPriority = view.GetPriority(tx, chainActive.Height(), inChainInputValue);

        // Keep track of transactions that spend a coinbase, which we re-scan
        // during reorgs to ensure COINBASE_MATURITY is still met.
        bool fSpendsCoinbase = false;
        BOOST_FOREACH(const CTxIn &txin, tx.vin) {
            const CCoins *coins = view.AccessCoins(txin.prevout.hash);
            if (coins->IsCoinBase()) {
                fSpendsCoinbase = true;
                break;
            }
        }

        CTxMemPoolEntry entry(tx, nFees, GetTime(), dPriority, chainActive.Height(), pool.HasNoInputsOf(tx), inChainInputValue, fSpendsCoinbase, nSigOps, lp);
        nSize = entry.GetTxSize();

        // Check that the transaction doesn't have an excessive number of
        // sigops, making it impossible to mine. Since the coinbase transaction
        // itself can contain sigops MAX_STANDARD_TX_SIGOPS is less than
        // MAX_BLOCK_SIGOPS; we still consider this an invalid rather than
        // merely non-standard transaction.

#if 1
        //#ifdef ALLOW_ALL_VALID_TX_IN_MEMPOOL  // For testing blocks with larger numbers of sigops, we need to be able to create them by creating transactions that miners can create.  This define won't be set outside of testing
        if (nSigOps > BLOCKSTREAM_CORE_MAX_BLOCK_SIGOPS)
            return state.DoS(0, false, REJECT_NONSTANDARD, "bad-txns-too-many-sigops", false,
                strprintf("%d", nSigOps));
#else
        if ((nSigOps > MAX_STANDARD_TX_SIGOPS) || (nBytesPerSigOp && nSigOps > nSize / nBytesPerSigOp))
            return state.DoS(0, false, REJECT_NONSTANDARD, "bad-txns-too-many-sigops", false,
                strprintf("%d", nSigOps));
#endif

        CAmount mempoolRejectFee = pool.GetMinFee(GetArg("-maxmempool", DEFAULT_MAX_MEMPOOL_SIZE) * 1000000).GetFee(nSize);
        if (mempoolRejectFee > 0 && nModifiedFees < mempoolRejectFee) {
            return state.DoS(0, false, REJECT_INSUFFICIENTFEE, "mempool min fee not met", false, strprintf("%d < %d", nFees, mempoolRejectFee));
        } else if (GetBoolArg("-relaypriority", DEFAULT_RELAYPRIORITY) && nModifiedFees < ::minRelayTxFee.GetFee(nSize) && !AllowFree(entry.GetPriority(chainActive.Height() + 1))) {
            // Require that free transactions have sufficient priority to be mined in the next block.
            return state.DoS(0, false, REJECT_INSUFFICIENTFEE, "insufficient priority");
        }

        // BU - Xtreme Thinblocks Auto Mempool Limiter - begin section
        /* Continuously rate-limit free (really, very-low-fee) transactions
         * This mitigates 'penny-flooding' -- sending thousands of free transactions just to
         * be annoying or make others' transactions take longer to confirm. */
        static const double maxFeeCutoff = boost::lexical_cast<double>(GetArg("-maxlimitertxfee", DEFAULT_MAXLIMITERTXFEE)); /* maximum feeCutoff in satoshi per byte */
	static const double initFeeCutoff = boost::lexical_cast<double>(GetArg("-minlimitertxfee", DEFAULT_MINLIMITERTXFEE)); /* starting value for feeCutoff in satoshi per byte*/
        static const int nLimitFreeRelay = GetArg("-limitfreerelay", DEFAULT_LIMITFREERELAY);

        // get current memory pool size
        uint64_t poolBytes = pool.GetTotalTxSize();

	// Calculate feeCutoff in satoshis per byte:
	//   When the feeCutoff is larger than the satoshiPerByte of the
	//   current transaction then spam blocking will be in effect. However
	//   Some free transactions will still get through based on -limitfreerelay
        static double feeCutoff;
        static double nFreeLimit = nLimitFreeRelay;
        static int64_t nLastTime;
        int64_t nNow = GetTime();

        // When the mempool starts falling use an exponentially decaying ~24 hour window:
        //nFreeLimit = nFreeLimit + ((double)(DEFAULT_LIMIT_FREE_RELAY - nFreeLimit) / pow(1.0 - 1.0/86400, (double)(nNow - nLastTime)));
        nFreeLimit /= std::pow(1.0 - 1.0/86400, (double)(nNow - nLastTime));

        // When the mempool starts falling use an exponentially decaying ~24 hour window:
        feeCutoff *= std::pow(1.0 - 1.0/86400, (double)(nNow - nLastTime));

        uint64_t nLargestBlockSeen = LargestBlockSeen();

        if (poolBytes < nLargestBlockSeen) {
            feeCutoff = std::max(feeCutoff, initFeeCutoff);
            nFreeLimit = std::min(nFreeLimit, (double)nLimitFreeRelay);
        }
        else if(poolBytes < (nLargestBlockSeen * MAX_BLOCK_SIZE_MULTIPLIER)) {
            // Gradually choke off what is considered a free transaction
            feeCutoff = std::max(feeCutoff, initFeeCutoff + ((maxFeeCutoff - initFeeCutoff) * (poolBytes - nLargestBlockSeen) / (nLargestBlockSeen * (MAX_BLOCK_SIZE_MULTIPLIER-1))));

            // Gradually choke off the nFreeLimit as well but leave at least DEFAULT_MIN_LIMITFREERELAY
            // So that some free transactions can still get through
            nFreeLimit = std::min(nFreeLimit, ((double)nLimitFreeRelay - ((double)(nLimitFreeRelay - DEFAULT_MIN_LIMITFREERELAY) * (double)(poolBytes - nLargestBlockSeen) / (nLargestBlockSeen * (MAX_BLOCK_SIZE_MULTIPLIER-1)))));
            if(nFreeLimit < DEFAULT_MIN_LIMITFREERELAY)
                nFreeLimit = DEFAULT_MIN_LIMITFREERELAY;
        }
        else {
            feeCutoff = maxFeeCutoff;
            nFreeLimit = DEFAULT_MIN_LIMITFREERELAY;
        }

        minRelayTxFee = CFeeRate(feeCutoff * 1000);
        LogPrint("mempool",
                 "MempoolBytes:%d  LimitFreeRelay:%.5g  FeeCutOff:%.4g  FeesSatoshiPerByte:%.4g  TxBytes:%d  TxFees:%d\n",
                  poolBytes, nFreeLimit, ((double)::minRelayTxFee.GetFee(nSize)) / nSize, ((double)nFees) / nSize, nSize, nFees);
        if (fLimitFree && nFees < ::minRelayTxFee.GetFee(nSize))
        {
            static double dFreeCount;

            // Use an exponentially decaying ~10-minute window:
            dFreeCount *= std::pow(1.0 - 1.0/600.0, (double)(nNow - nLastTime));
            nLastTime = nNow;

            // -limitfreerelay unit is thousand-bytes-per-minute
            // At default rate it would take over a month to fill 1GB
            LogPrint("mempool", "Rate limit dFreeCount: %g => %g\n", dFreeCount, dFreeCount+nSize);
            if ((dFreeCount + nSize) >= (nFreeLimit*10*1000 * nLargestBlockSeen / BLOCKSTREAM_CORE_MAX_BLOCK_SIZE)) {
                thindata.UpdateMempoolLimiterBytesSaved(nSize);
                LogPrint("mempool", "AcceptToMemoryPool : free transaction %s rejected by rate limiter\n", hash.ToString());
                return state.DoS(0, false, REJECT_INSUFFICIENTFEE, "rate limited free transaction");
            }
            dFreeCount += nSize;
        }
        nLastTime = nNow;
        // BU - Xtreme Thinblocks Auto Mempool Limiter - end section

        // BU: we calculate the recommended fee by looking at what's in the mempool.  This starts at 0 though for an
        // empty mempool.  So set the minimum "absurd" fee to 10000 satoshies per byte.  If for some reason fees rise
        // above that, you can specify up to 100x what other txns are paying in the mempool
        if (fRejectAbsurdFee && nFees > std::max((int64_t)100L*nSize, maxTxFee.value) * 100 )
            return state.Invalid(false,
                REJECT_HIGHFEE, "absurdly-high-fee",
				 strprintf("%d > %d", nFees, std::max((int64_t)1L, maxTxFee.value) * 10000));

        // Calculate in-mempool ancestors, up to a limit.
        CTxMemPool::setEntries setAncestors;
        size_t nLimitAncestors = GetArg("-limitancestorcount", DEFAULT_ANCESTOR_LIMIT);
        size_t nLimitAncestorSize = GetArg("-limitancestorsize", DEFAULT_ANCESTOR_SIZE_LIMIT)*1000;
        size_t nLimitDescendants = GetArg("-limitdescendantcount", DEFAULT_DESCENDANT_LIMIT);
        size_t nLimitDescendantSize = GetArg("-limitdescendantsize", DEFAULT_DESCENDANT_SIZE_LIMIT)*1000;
        std::string errString;
        if (!pool.CalculateMemPoolAncestors(entry, setAncestors, nLimitAncestors, nLimitAncestorSize, nLimitDescendants, nLimitDescendantSize, errString)) {
            return state.DoS(0, false, REJECT_NONSTANDARD, "too-long-mempool-chain", false, errString);
        }

        // A transaction that spends outputs that would be replaced by it is invalid. Now
        // that we have the set of all ancestors we can detect this
        // pathological case by making sure setConflicts and setAncestors don't
        // intersect.
        BOOST_FOREACH(CTxMemPool::txiter ancestorIt, setAncestors)
        {
            const uint256 &hashAncestor = ancestorIt->GetTx().GetHash();
            if (setConflicts.count(hashAncestor))
            {
                return state.DoS(10, error("AcceptToMemoryPool: %s spends conflicting transaction %s",
                                           hash.ToString(),
                                           hashAncestor.ToString()),
                                 REJECT_INVALID, "bad-txns-spends-conflicting-tx");
            }
        }

        // Check if it's economically rational to mine this transaction rather
        // than the ones it replaces.
        CAmount nConflictingFees = 0;
        size_t nConflictingSize = 0;
        uint64_t nConflictingCount = 0;
        CTxMemPool::setEntries allConflicting;

        // If we don't hold the lock allConflicting might be incomplete; the
        // subsequent RemoveStaged() and addUnchecked() calls don't guarantee
        // mempool consistency for us.
        LOCK(pool.cs);
        if (setConflicts.size())
        {
            CFeeRate newFeeRate(nModifiedFees, nSize);
            std::set<uint256> setConflictsParents;
            const int maxDescendantsToVisit = 100;
            CTxMemPool::setEntries setIterConflicting;
            BOOST_FOREACH(const uint256 &hashConflicting, setConflicts)
            {
                CTxMemPool::txiter mi = pool.mapTx.find(hashConflicting);
                if (mi == pool.mapTx.end())
                    continue;

                // Save these to avoid repeated lookups
                setIterConflicting.insert(mi);

                // If this entry is "dirty", then we don't have descendant
                // state for this transaction, which means we probably have
                // lots of in-mempool descendants.
                // Don't allow replacements of dirty transactions, to ensure
                // that we don't spend too much time walking descendants.
                // This should be rare.
                if (mi->IsDirty()) {
                    return state.DoS(0,
                            error("AcceptToMemoryPool: rejecting replacement %s; cannot replace tx %s with untracked descendants",
                                hash.ToString(),
                                mi->GetTx().GetHash().ToString()),
                            REJECT_NONSTANDARD, "too many potential replacements");
                }

                // Don't allow the replacement to reduce the feerate of the
                // mempool.
                //
                // We usually don't want to accept replacements with lower
                // feerates than what they replaced as that would lower the
                // feerate of the next block. Requiring that the feerate always
                // be increased is also an easy-to-reason about way to prevent
                // DoS attacks via replacements.
                //
                // The mining code doesn't (currently) take children into
                // account (CPFP) so we only consider the feerates of
                // transactions being directly replaced, not their indirect
                // descendants. While that does mean high feerate children are
                // ignored when deciding whether or not to replace, we do
                // require the replacement to pay more overall fees too,
                // mitigating most cases.
                CFeeRate oldFeeRate(mi->GetModifiedFee(), mi->GetTxSize());
                if (newFeeRate <= oldFeeRate)
                {
                    return state.DoS(0,
                            error("AcceptToMemoryPool: rejecting replacement %s; new feerate %s <= old feerate %s",
                                  hash.ToString(),
                                  newFeeRate.ToString(),
                                  oldFeeRate.ToString()),
                            REJECT_INSUFFICIENTFEE, "insufficient fee");
                }

                BOOST_FOREACH(const CTxIn &txin, mi->GetTx().vin)
                {
                    setConflictsParents.insert(txin.prevout.hash);
                }

                nConflictingCount += mi->GetCountWithDescendants();
            }
            // This potentially overestimates the number of actual descendants
            // but we just want to be conservative to avoid doing too much
            // work.
            if (nConflictingCount <= maxDescendantsToVisit) {
                // If not too many to replace, then calculate the set of
                // transactions that would have to be evicted
                BOOST_FOREACH(CTxMemPool::txiter it, setIterConflicting) {
                    pool.CalculateDescendants(it, allConflicting);
                }
                BOOST_FOREACH(CTxMemPool::txiter it, allConflicting) {
                    nConflictingFees += it->GetModifiedFee();
                    nConflictingSize += it->GetTxSize();
                }
            } else {
                return state.DoS(0,
                        error("AcceptToMemoryPool: rejecting replacement %s; too many potential replacements (%d > %d)\n",
                            hash.ToString(),
                            nConflictingCount,
                            maxDescendantsToVisit),
                        REJECT_NONSTANDARD, "too many potential replacements");
            }

            for (unsigned int j = 0; j < tx.vin.size(); j++)
            {
                // We don't want to accept replacements that require low
                // feerate junk to be mined first. Ideally we'd keep track of
                // the ancestor feerates and make the decision based on that,
                // but for now requiring all new inputs to be confirmed works.
                if (!setConflictsParents.count(tx.vin[j].prevout.hash))
                {
                    // Rather than check the UTXO set - potentially expensive -
                    // it's cheaper to just check if the new input refers to a
                    // tx that's in the mempool.
                    if (pool.mapTx.find(tx.vin[j].prevout.hash) != pool.mapTx.end())
                        return state.DoS(0, error("AcceptToMemoryPool: replacement %s adds unconfirmed input, idx %d",
                                                  hash.ToString(), j),
                                         REJECT_NONSTANDARD, "replacement-adds-unconfirmed");
                }
            }

            // The replacement must pay greater fees than the transactions it
            // replaces - if we did the bandwidth used by those conflicting
            // transactions would not be paid for.
            if (nModifiedFees < nConflictingFees)
            {
                return state.DoS(0, error("AcceptToMemoryPool: rejecting replacement %s, less fees than conflicting txs; %s < %s",
                                          hash.ToString(), FormatMoney(nModifiedFees), FormatMoney(nConflictingFees)),
                                 REJECT_INSUFFICIENTFEE, "insufficient fee");
            }

            // Finally in addition to paying more fees than the conflicts the
            // new transaction must pay for its own bandwidth.
            CAmount nDeltaFees = nModifiedFees - nConflictingFees;
            if (nDeltaFees < ::minRelayTxFee.GetFee(nSize))
            {
                return state.DoS(0,
                        error("AcceptToMemoryPool: rejecting replacement %s, not enough additional fees to relay; %s < %s",
                              hash.ToString(),
                              FormatMoney(nDeltaFees),
                              FormatMoney(::minRelayTxFee.GetFee(nSize))),
                        REJECT_INSUFFICIENTFEE, "insufficient fee");
            }
        }

        // Check against previous transactions
        // This is done last to help prevent CPU exhaustion denial-of-service attacks.
        if (!CheckInputs(tx, state, view, true, STANDARD_SCRIPT_VERIFY_FLAGS, true, &resourceTracker))
            return false;
        entry.UpdateRuntimeSigOps(resourceTracker.GetSigOps(), resourceTracker.GetSighashBytes());

        // Check again against just the consensus-critical mandatory script
        // verification flags, in case of bugs in the standard flags that cause
        // transactions to pass as valid when they're actually invalid. For
        // instance the STRICTENC flag was incorrectly allowing certain
        // CHECKSIG NOT scripts to pass, even though they were invalid.
        //
        // There is a similar check in CreateNewBlock() to prevent creating
        // invalid blocks, however allowing such transactions into the mempool
        // can be exploited as a DoS attack.
        if (!CheckInputs(tx, state, view, true, MANDATORY_SCRIPT_VERIFY_FLAGS, true, NULL))
        {
            return error("%s: BUG! PLEASE REPORT THIS! ConnectInputs failed against MANDATORY but not STANDARD flags %s, %s",
                __func__, hash.ToString(), FormatStateMessage(state));
        }

        // Remove conflicting transactions from the mempool
        BOOST_FOREACH(const CTxMemPool::txiter it, allConflicting)
        {
            LogPrint("mempool", "replacing tx %s with %s for %s BTC additional fees, %d delta bytes\n",
                    it->GetTx().GetHash().ToString(),
                    hash.ToString(),
                    FormatMoney(nModifiedFees - nConflictingFees),
                    (int)nSize - (int)nConflictingSize);
        }
        pool.RemoveStaged(allConflicting);

        // Store transaction in memory
        pool.addUnchecked(hash, entry, setAncestors, !IsInitialBlockDownload());

        // trim mempool and check if tx was trimmed
        if (!fOverrideMempoolLimit) {
            LimitMempoolSize(pool, GetArg("-maxmempool", DEFAULT_MAX_MEMPOOL_SIZE) * 1000000, GetArg("-mempoolexpiry", DEFAULT_MEMPOOL_EXPIRY) * 60 * 60);
            if (!pool.exists(hash))
                return state.DoS(0, false, REJECT_INSUFFICIENTFEE, "mempool full");
        }
        // BU: update tx per second when a tx is valid and accepted
        pool.UpdateTransactionsPerSecond();
        // BU - Xtreme Thinblocks - trim the orphan pool by entry time and do not allow it to be overidden.
    }

    if (!fRejectAbsurdFee) SyncWithWallets(tx, NULL);

    int64_t end = GetTimeMicros();

    LogPrint("bench", "ValidateTransaction, time: %d, tx: %s, len: %d, sigops: %llu (legacy: %u), sighash: %llu, Vin: %llu, Vout: %llu\n", end-start, tx.GetHash().ToString(), nSize, resourceTracker.GetSigOps(), (unsigned int) nSigOps, resourceTracker.GetSighashBytes(), tx.vin.size(), tx.vout.size());
    nTxValidationTime << (end-start);

    return true;
    }

bool AcceptToMemoryPool(CTxMemPool& pool, CValidationState &state, const CTransaction &tx, bool fLimitFree,
                        bool* pfMissingInputs, bool fOverrideMempoolLimit, bool fRejectAbsurdFee)
{
    std::vector<uint256> vHashTxToUncache;
    bool res = AcceptToMemoryPoolWorker(pool, state, tx, fLimitFree, pfMissingInputs, fOverrideMempoolLimit, fRejectAbsurdFee, vHashTxToUncache);
    if (!res) {
        BOOST_FOREACH(const uint256& hashTx, vHashTxToUncache)
            pcoinsTip->Uncache(hashTx);
    }

    return res;
}

/** Return transaction in tx, and if it was found inside a block, its hash is placed in hashBlock */
bool GetTransaction(const uint256 &hash, CTransaction &txOut, const Consensus::Params& consensusParams, uint256 &hashBlock, bool fAllowSlow)
{
    CBlockIndex *pindexSlow = NULL;

    LOCK(cs_main);

    if (mempool.lookup(hash, txOut))
    {
        return true;
    }

    if (fTxIndex) {
        CDiskTxPos postx;
        if (pblocktree->ReadTxIndex(hash, postx)) {
            CAutoFile file(OpenBlockFile(postx, true), SER_DISK, CLIENT_VERSION);
            if (file.IsNull())
                return error("%s: OpenBlockFile failed", __func__);
            CBlockHeader header;
            try {
                file >> header;
                fseek(file.Get(), postx.nTxOffset, SEEK_CUR);
                file >> txOut;
            } catch (const std::exception& e) {
                return error("%s: Deserialize or I/O error - %s", __func__, e.what());
            }
            hashBlock = header.GetHash();
            if (txOut.GetHash() != hash)
                return error("%s: txid mismatch", __func__);
            return true;
        }
    }

    if (fAllowSlow) { // use coin database to locate block that contains transaction, and scan it
        int nHeight = -1;
        {
            CCoinsViewCache &view = *pcoinsTip;
            const CCoins* coins = view.AccessCoins(hash);
            if (coins)
                nHeight = coins->nHeight;
        }
        if (nHeight > 0)
            pindexSlow = chainActive[nHeight];
    }

    if (pindexSlow) {
        CBlock block;
        if (ReadBlockFromDisk(block, pindexSlow, consensusParams)) {
            BOOST_FOREACH(const CTransaction &tx, block.vtx) {
                if (tx.GetHash() == hash) {
                    txOut = tx;
                    hashBlock = pindexSlow->GetBlockHash();
                    return true;
                }
            }
        }
    }

    return false;
}






//////////////////////////////////////////////////////////////////////////////
//
// CBlock and CBlockIndex
//

bool WriteBlockToDisk(const CBlock& block, CDiskBlockPos& pos, const CMessageHeader::MessageStartChars& messageStart)
{
    // Open history file to append
    CAutoFile fileout(OpenBlockFile(pos), SER_DISK, CLIENT_VERSION);
    if (fileout.IsNull())
        return error("WriteBlockToDisk: OpenBlockFile failed");

    // Write index header
    unsigned int nSize = fileout.GetSerializeSize(block);
    fileout << FLATDATA(messageStart) << nSize;

    // Write block
    long fileOutPos = ftell(fileout.Get());
    if (fileOutPos < 0)
        return error("WriteBlockToDisk: ftell failed");
    pos.nPos = (unsigned int)fileOutPos;
    fileout << block;

    return true;
}

bool ReadBlockFromDisk(CBlock& block, const CDiskBlockPos& pos, const Consensus::Params& consensusParams)
{
    block.SetNull();

    // Open history file to read
    CAutoFile filein(OpenBlockFile(pos, true), SER_DISK, CLIENT_VERSION);
    if (filein.IsNull())
        return error("ReadBlockFromDisk: OpenBlockFile failed for %s", pos.ToString());

    // Read block
    try {
        filein >> block;
    }
    catch (const std::exception& e) {
        return error("%s: Deserialize or I/O error - %s at %s", __func__, e.what(), pos.ToString());
    }

    // Check the header
    if (!CheckProofOfWork(block.GetHash(), block.nBits, consensusParams))
        return error("ReadBlockFromDisk: Errors in block header at %s", pos.ToString());

    return true;
}

bool ReadBlockFromDisk(CBlock& block, const CBlockIndex* pindex, const Consensus::Params& consensusParams)
{
    if (!ReadBlockFromDisk(block, pindex->GetBlockPos(), consensusParams))
        return false;
    if (block.GetHash() != pindex->GetBlockHash())
        return error("ReadBlockFromDisk(CBlock&, CBlockIndex*): GetHash() doesn't match index for %s at %s",
                pindex->ToString(), pindex->GetBlockPos().ToString());
    return true;
}

CAmount GetBlockSubsidy(int nHeight, const Consensus::Params& consensusParams)
{
    int halvings = nHeight / consensusParams.nSubsidyHalvingInterval;
    // Force block reward to zero when right shift is undefined.
    if (halvings >= 64)
        return 0;

    CAmount nSubsidy = 50 * COIN;
    // Subsidy is cut in half every 210,000 blocks which will occur approximately every 4 years.
    nSubsidy >>= halvings;
    return nSubsidy;
}

bool fLargeWorkForkFound = false;
bool fLargeWorkInvalidChainFound = false;
CBlockIndex *pindexBestForkTip = NULL, *pindexBestForkBase = NULL;

// Execute a command, as given by -alertnotify, on certain events such as a long fork being seen
static void AlertNotify(const std::string& strMessage)
{
    uiInterface.NotifyAlertChanged();
    std::string strCmd = GetArg("-alertnotify", "");
    if (strCmd.empty()) return;

    // Alert text should be plain ascii coming from a trusted source, but to
    // be safe we first strip anything not in safeChars, then add single quotes around
    // the whole string before passing it to the shell:
    std::string singleQuote("'");
    std::string safeStatus = SanitizeString(strMessage);
    safeStatus = singleQuote+safeStatus+singleQuote;
    boost::replace_all(strCmd, "%s", safeStatus);

    boost::thread t(runCommand, strCmd); // thread runs free
}

void CheckForkWarningConditions()
{
    AssertLockHeld(cs_main);
    // Before we get past initial download, we cannot reliably alert about forks
    // (we assume we don't get stuck on a fork before the last checkpoint)
    if (IsInitialBlockDownload())
        return;

    // If our best fork is no longer within 72 blocks (+/- 12 hours if no one mines it)
    // of our head, drop it
    if (pindexBestForkTip && chainActive.Height() - pindexBestForkTip->nHeight >= 72)
        pindexBestForkTip = NULL;

    if (pindexBestForkTip || (pindexBestInvalid && pindexBestInvalid->nChainWork > chainActive.Tip()->nChainWork + (GetBlockProof(*chainActive.Tip()) * 6)))
    {
        if (!fLargeWorkForkFound && pindexBestForkBase)
        {
            std::string warning = std::string("'Warning: Large-work fork detected, forking after block ") +
                pindexBestForkBase->phashBlock->ToString() + std::string("'");
            AlertNotify(warning);
        }
        if (pindexBestForkTip && pindexBestForkBase)
        {
            LogPrintf("%s: Warning: Large valid fork found\n  forking the chain at height %d (%s)\n  lasting to height %d (%s).\nChain state database corruption likely.\n", __func__,
                   pindexBestForkBase->nHeight, pindexBestForkBase->phashBlock->ToString(),
                   pindexBestForkTip->nHeight, pindexBestForkTip->phashBlock->ToString());
            fLargeWorkForkFound = true;
        }
        else
        {
            LogPrintf("%s: Warning: Found invalid chain at least ~6 blocks longer than our best chain.\nChain state database corruption likely.\n", __func__);
            fLargeWorkInvalidChainFound = true;
        }
    }
    else
    {
        fLargeWorkForkFound = false;
        fLargeWorkInvalidChainFound = false;
    }
}

void CheckForkWarningConditionsOnNewFork(CBlockIndex* pindexNewForkTip)
{
    AssertLockHeld(cs_main);
    // If we are on a fork that is sufficiently large, set a warning flag
    CBlockIndex* pfork = pindexNewForkTip;
    CBlockIndex* plonger = chainActive.Tip();
    while (pfork && pfork != plonger)
    {
        while (plonger && plonger->nHeight > pfork->nHeight)
            plonger = plonger->pprev;
        if (pfork == plonger)
            break;
        pfork = pfork->pprev;
    }

    // We define a condition where we should warn the user about as a fork of at least 7 blocks
    // with a tip within 72 blocks (+/- 12 hours if no one mines it) of ours
    // We use 7 blocks rather arbitrarily as it represents just under 10% of sustained network
    // hash rate operating on the fork.
    // or a chain that is entirely longer than ours and invalid (note that this should be detected by both)
    // We define it this way because it allows us to only store the highest fork tip (+ base) which meets
    // the 7-block condition and from this always have the most-likely-to-cause-warning fork
    if (pfork && (!pindexBestForkTip || (pindexBestForkTip && pindexNewForkTip->nHeight > pindexBestForkTip->nHeight)) &&
            pindexNewForkTip->nChainWork - pfork->nChainWork > (GetBlockProof(*pfork) * 7) &&
            chainActive.Height() - pindexNewForkTip->nHeight < 72)
    {
        pindexBestForkTip = pindexNewForkTip;
        pindexBestForkBase = pfork;
    }

    CheckForkWarningConditions();
}

// Requires cs_main.
void Misbehaving(NodeId pnode, int howmuch)
{
    if (howmuch == 0)
        return;

    CNodeState *state = State(pnode);
    if (state == NULL)
        return;

    state->nMisbehavior += howmuch;
    int banscore = GetArg("-banscore", DEFAULT_BANSCORE_THRESHOLD);
    if (state->nMisbehavior >= banscore && state->nMisbehavior - howmuch < banscore)
    {
        LogPrintf("%s: %s (%d -> %d) BAN THRESHOLD EXCEEDED\n", __func__, state->name, state->nMisbehavior-howmuch, state->nMisbehavior);
        state->fShouldBan = true;
    } else
        LogPrintf("%s: %s (%d -> %d)\n", __func__, state->name, state->nMisbehavior-howmuch, state->nMisbehavior);
}

void static InvalidChainFound(CBlockIndex* pindexNew)
{
    if (!pindexBestInvalid || pindexNew->nChainWork > pindexBestInvalid->nChainWork)
        pindexBestInvalid = pindexNew;

    LogPrintf("%s: invalid block=%s  height=%d  log2_work=%.8g  date=%s\n", __func__,
      pindexNew->GetBlockHash().ToString(), pindexNew->nHeight,
      std::log(pindexNew->nChainWork.getdouble())/std::log(2.0), DateTimeStrFormat("%Y-%m-%d %H:%M:%S",
      pindexNew->GetBlockTime()));
    CBlockIndex *tip = chainActive.Tip();
    assert (tip);
    LogPrintf("%s:  current best=%s  height=%d  log2_work=%.8g  date=%s\n", __func__,
      tip->GetBlockHash().ToString(), chainActive.Height(), std::log(tip->nChainWork.getdouble())/std::log(2.0),
      DateTimeStrFormat("%Y-%m-%d %H:%M:%S", tip->GetBlockTime()));
    CheckForkWarningConditions();
}

void static InvalidBlockFound(CBlockIndex *pindex, const CValidationState &state) {
    int nDoS = 0;
    if (state.IsInvalid(nDoS)) {
        std::map<uint256, NodeId>::iterator it = mapBlockSource.find(pindex->GetBlockHash());
        if (it != mapBlockSource.end() && State(it->second)) {
            assert (state.GetRejectCode() < REJECT_INTERNAL); // Blocks are never rejected with internal reject codes
            CBlockReject reject = {(unsigned char)state.GetRejectCode(), state.GetRejectReason().substr(0, MAX_REJECT_MESSAGE_LENGTH), pindex->GetBlockHash()};
            State(it->second)->rejects.push_back(reject);
            if (nDoS > 0)
                Misbehaving(it->second, nDoS);
        }
    }
    if (!state.CorruptionPossible()) {
        pindex->nStatus |= BLOCK_FAILED_VALID;
        setDirtyBlockIndex.insert(pindex);
        setBlockIndexCandidates.erase(pindex);
        InvalidChainFound(pindex);
    }
}

void UpdateCoins(const CTransaction& tx, CValidationState &state, CCoinsViewCache &inputs, CTxUndo &txundo, int nHeight)
{
    // mark inputs spent
    if (!tx.IsCoinBase()) {
        txundo.vprevout.reserve(tx.vin.size());
        BOOST_FOREACH(const CTxIn &txin, tx.vin) {
            CCoinsModifier coins = inputs.ModifyCoins(txin.prevout.hash);
            unsigned nPos = txin.prevout.n;

            if (nPos >= coins->vout.size() || coins->vout[nPos].IsNull())
                assert(false);
            // mark an outpoint spent, and construct undo information
            txundo.vprevout.push_back(CTxInUndo(coins->vout[nPos]));
            coins->Spend(nPos);
            if (coins->vout.size() == 0) {
                CTxInUndo& undo = txundo.vprevout.back();
                undo.nHeight = coins->nHeight;
                undo.fCoinBase = coins->fCoinBase;
                undo.nVersion = coins->nVersion;
            }
        }
        // add outputs
        inputs.ModifyNewCoins(tx.GetHash())->FromTx(tx, nHeight);
    }
    else {
        // add outputs for coinbase tx
        // In this case call the full ModifyCoins which will do a database
        // lookup to be sure the coins do not already exist otherwise we do not
        // know whether to mark them fresh or not.  We want the duplicate coinbases
        // before BIP30 to still be properly overwritten.
        inputs.ModifyCoins(tx.GetHash())->FromTx(tx, nHeight);
    }
}

void UpdateCoins(const CTransaction& tx, CValidationState &state, CCoinsViewCache &inputs, int nHeight)
{
    CTxUndo txundo;
    UpdateCoins(tx, state, inputs, txundo, nHeight);
}

bool CScriptCheck::operator()() {
    const CScript &scriptSig = ptxTo->vin[nIn].scriptSig;
    CachingTransactionSignatureChecker checker(ptxTo, nIn, cacheStore);

    if (!VerifyScript(scriptSig, scriptPubKey, nFlags, checker, &error))
        return false;
    if (resourceTracker)
        resourceTracker->Update(ptxTo->GetHash(), checker.GetNumSigops(), checker.GetBytesHashed());
    return true;
}

int GetSpendHeight(const CCoinsViewCache& inputs)
{
    LOCK(cs_main);
    BlockMap::iterator i = mapBlockIndex.find(inputs.GetBestBlock());
    if (i != mapBlockIndex.end())
    {
        CBlockIndex* pindexPrev = i->second;
        if (pindexPrev)
            return pindexPrev->nHeight + 1;
        else
        {
            throw std::runtime_error("GetSpendHeight(): mapBlockIndex contains null block");
        }
    }
    throw std::runtime_error("GetSpendHeight(): best block does not exist");
}

namespace Consensus {
bool CheckTxInputs(const CTransaction& tx, CValidationState& state, const CCoinsViewCache& inputs, int nSpendHeight)
{
        // This doesn't trigger the DoS code on purpose; if it did, it would make it easier
        // for an attacker to attempt to split the network.
        if (!inputs.HaveInputs(tx))
            return state.Invalid(false, 0, "", "Inputs unavailable");

        CAmount nValueIn = 0;
        CAmount nFees = 0;
        for (unsigned int i = 0; i < tx.vin.size(); i++)
        {
            const COutPoint &prevout = tx.vin[i].prevout;
            const CCoins *coins = inputs.AccessCoins(prevout.hash);
            assert(coins);

            // If prev is coinbase, check that it's matured
            if (coins->IsCoinBase()) {
                if (nSpendHeight - coins->nHeight < COINBASE_MATURITY)
                    return state.Invalid(false,
                        REJECT_INVALID, "bad-txns-premature-spend-of-coinbase",
                        strprintf("tried to spend coinbase at depth %d", nSpendHeight - coins->nHeight));
            }

            // Check for negative or overflow input values
            nValueIn += coins->vout[prevout.n].nValue;
            if (!MoneyRange(coins->vout[prevout.n].nValue) || !MoneyRange(nValueIn))
                return state.DoS(100, false, REJECT_INVALID, "bad-txns-inputvalues-outofrange");

        }

        if (nValueIn < tx.GetValueOut())
            return state.DoS(100, false, REJECT_INVALID, "bad-txns-in-belowout", false,
                strprintf("value in (%s) < value out (%s)", FormatMoney(nValueIn), FormatMoney(tx.GetValueOut())));

        // Tally transaction fees
        CAmount nTxFee = nValueIn - tx.GetValueOut();
        if (nTxFee < 0)
            return state.DoS(100, false, REJECT_INVALID, "bad-txns-fee-negative");
        nFees += nTxFee;
        if (!MoneyRange(nFees))
            return state.DoS(100, false, REJECT_INVALID, "bad-txns-fee-outofrange");
    return true;
}
}// namespace Consensus

bool CheckInputs(const CTransaction& tx, CValidationState &state, const CCoinsViewCache &inputs, bool fScriptChecks, unsigned int flags, bool cacheStore, ValidationResourceTracker* resourceTracker, std::vector<CScriptCheck> *pvChecks)
{
    if (!tx.IsCoinBase())
    {
        if (!Consensus::CheckTxInputs(tx, state, inputs, GetSpendHeight(inputs)))
           return false;
        if (pvChecks)
            pvChecks->reserve(tx.vin.size());

        // The first loop above does all the inexpensive checks.
        // Only if ALL inputs pass do we perform expensive ECDSA signature checks.
        // Helps prevent CPU exhaustion attacks.

        // Skip ECDSA signature verification when connecting blocks
        // before the last block chain checkpoint. This is safe because block merkle hashes are
        // still computed and checked, and any change will be caught at the next checkpoint.
        if (fScriptChecks) {
            for (unsigned int i = 0; i < tx.vin.size(); i++) {
                const COutPoint &prevout = tx.vin[i].prevout;
                const CCoins* coins = inputs.AccessCoins(prevout.hash);
                if (!coins) LogPrintf("ASSERTION: no inputs available\n");
                assert(coins);

                // Verify signature
                CScriptCheck check(resourceTracker, *coins, tx, i, flags, cacheStore);
                if (pvChecks) {
                    pvChecks->push_back(CScriptCheck());
                    check.swap(pvChecks->back());
                } else if (!check()) {
                    if (flags & STANDARD_NOT_MANDATORY_VERIFY_FLAGS) {
                        // Check whether the failure was caused by a
                        // non-mandatory script verification check, such as
                        // non-standard DER encodings or non-null dummy
                        // arguments; if so, don't trigger DoS protection to
                        // avoid splitting the network between upgraded and
                        // non-upgraded nodes.
                        CScriptCheck check2(NULL, *coins, tx, i,
                                flags & ~STANDARD_NOT_MANDATORY_VERIFY_FLAGS, cacheStore);
                        if (check2())
                            return state.Invalid(false, REJECT_NONSTANDARD, strprintf("non-mandatory-script-verify-flag (%s)", ScriptErrorString(check.GetScriptError())));
                    }
                    // Failures of other flags indicate a transaction that is
                    // invalid in new blocks, e.g. a invalid P2SH. We DoS ban
                    // such nodes as they are not following the protocol. That
                    // said during an upgrade careful thought should be taken
                    // as to the correct behavior - we may want to continue
                    // peering with non-upgraded nodes even after a soft-fork
                    // super-majority vote has passed.
                    return state.DoS(100,false, REJECT_INVALID, strprintf("mandatory-script-verify-flag-failed (%s)", ScriptErrorString(check.GetScriptError())));
                }
            }
        }
    }

    return true;
}

namespace {

bool UndoWriteToDisk(const CBlockUndo& blockundo, CDiskBlockPos& pos, const uint256& hashBlock, const CMessageHeader::MessageStartChars& messageStart)
{
    // Open history file to append
    CAutoFile fileout(OpenUndoFile(pos), SER_DISK, CLIENT_VERSION);
    if (fileout.IsNull())
        return error("%s: OpenUndoFile failed", __func__);

    // Write index header
    unsigned int nSize = fileout.GetSerializeSize(blockundo);
    fileout << FLATDATA(messageStart) << nSize;

    // Write undo data
    long fileOutPos = ftell(fileout.Get());
    if (fileOutPos < 0)
        return error("%s: ftell failed", __func__);
    pos.nPos = (unsigned int)fileOutPos;
    fileout << blockundo;

    // calculate & write checksum
    CHashWriter hasher(SER_GETHASH, PROTOCOL_VERSION);
    hasher << hashBlock;
    hasher << blockundo;
    fileout << hasher.GetHash();

    return true;
}

bool UndoReadFromDisk(CBlockUndo& blockundo, const CDiskBlockPos& pos, const uint256& hashBlock)
{
    // Open history file to read
    CAutoFile filein(OpenUndoFile(pos, true), SER_DISK, CLIENT_VERSION);
    if (filein.IsNull())
        return error("%s: OpenBlockFile failed", __func__);

    // Read block
    uint256 hashChecksum;
    try {
        filein >> blockundo;
        filein >> hashChecksum;
    }
    catch (const std::exception& e) {
        return error("%s: Deserialize or I/O error - %s", __func__, e.what());
    }

    // Verify checksum
    CHashWriter hasher(SER_GETHASH, PROTOCOL_VERSION);
    hasher << hashBlock;
    hasher << blockundo;
    if (hashChecksum != hasher.GetHash())
        return error("%s: Checksum mismatch", __func__);

    return true;
}

/** Abort with a message */
bool AbortNode(const std::string& strMessage, const std::string& userMessage="")
{
    strMiscWarning = strMessage;
    LogPrintf("*** %s\n", strMessage);
    uiInterface.ThreadSafeMessageBox(
        userMessage.empty() ? _("Error: A fatal internal error occurred, see debug.log for details") : userMessage,
        "", CClientUIInterface::MSG_ERROR);
    StartShutdown();
    return false;
}

bool AbortNode(CValidationState& state, const std::string& strMessage, const std::string& userMessage="")
{
    AbortNode(strMessage, userMessage);
    return state.Error(strMessage);
}

} // anon namespace

/**
 * Apply the undo operation of a CTxInUndo to the given chain state.
 * @param undo The undo object.
 * @param view The coins view to which to apply the changes.
 * @param out The out point that corresponds to the tx input.
 * @return True on success.
 */
static bool ApplyTxInUndo(const CTxInUndo& undo, CCoinsViewCache& view, const COutPoint& out)
{
    bool fClean = true;

    CCoinsModifier coins = view.ModifyCoins(out.hash);
    if (undo.nHeight != 0) {
        // undo data contains height: this is the last output of the prevout tx being spent
        if (!coins->IsPruned())
            fClean = fClean && error("%s: undo data overwriting existing transaction", __func__);
        coins->Clear();
        coins->fCoinBase = undo.fCoinBase;
        coins->nHeight = undo.nHeight;
        coins->nVersion = undo.nVersion;
    } else {
        if (coins->IsPruned())
            fClean = fClean && error("%s: undo data adding output to missing transaction", __func__);
    }
    if (coins->IsAvailable(out.n))
        fClean = fClean && error("%s: undo data overwriting existing output", __func__);
    if (coins->vout.size() < out.n+1)
        coins->vout.resize(out.n+1);
    coins->vout[out.n] = undo.txout;

    return fClean;
}

bool DisconnectBlock(const CBlock& block, CValidationState& state, const CBlockIndex* pindex, CCoinsViewCache& view, bool* pfClean)
{
    assert(pindex->GetBlockHash() == view.GetBestBlock());

    if (pfClean)
        *pfClean = false;

    bool fClean = true;

    CBlockUndo blockUndo;
    CDiskBlockPos pos = pindex->GetUndoPos();
    if (pos.IsNull())
        return error("DisconnectBlock(): no undo data available");
    if (!UndoReadFromDisk(blockUndo, pos, pindex->pprev->GetBlockHash()))
        return error("DisconnectBlock(): failure reading undo data");

    if (blockUndo.vtxundo.size() + 1 != block.vtx.size())
        return error("DisconnectBlock(): block and undo data inconsistent");

    // undo transactions in reverse order
    for (int i = block.vtx.size() - 1; i >= 0; i--) {
        const CTransaction &tx = block.vtx[i];
        uint256 hash = tx.GetHash();

        // Check that all outputs are available and match the outputs in the block itself
        // exactly.
        {
        CCoinsModifier outs = view.ModifyCoins(hash);
        outs->ClearUnspendable();

        CCoins outsBlock(tx, pindex->nHeight);
        // The CCoins serialization does not serialize negative numbers.
        // No network rules currently depend on the version here, so an inconsistency is harmless
        // but it must be corrected before txout nversion ever influences a network rule.
        if (outsBlock.nVersion < 0)
            outs->nVersion = outsBlock.nVersion;
        if (*outs != outsBlock)
            fClean = fClean && error("DisconnectBlock(): added transaction mismatch? database corrupted");

        // remove outputs
        outs->Clear();
        }

        // restore inputs
        if (i > 0) { // not coinbases
            const CTxUndo &txundo = blockUndo.vtxundo[i-1];
            if (txundo.vprevout.size() != tx.vin.size())
                return error("DisconnectBlock(): transaction and undo data inconsistent");
            for (unsigned int j = tx.vin.size(); j-- > 0;) {
                const COutPoint &out = tx.vin[j].prevout;
                const CTxInUndo &undo = txundo.vprevout[j];
                if (!ApplyTxInUndo(undo, view, out))
                    fClean = false;
            }
        }
    }

    // move best block pointer to prevout block
    view.SetBestBlock(pindex->pprev->GetBlockHash());

    if (pfClean) {
        *pfClean = fClean;
        return true;
    }

    return fClean;
}

void static FlushBlockFile(bool fFinalize = false)
{
    LOCK(cs_LastBlockFile);

    CDiskBlockPos posOld(nLastBlockFile, 0);

    FILE *fileOld = OpenBlockFile(posOld);
    if (fileOld) {
        if (fFinalize)
            TruncateFile(fileOld, vinfoBlockFile[nLastBlockFile].nSize);
        FileCommit(fileOld);
        fclose(fileOld);
    }

    fileOld = OpenUndoFile(posOld);
    if (fileOld) {
        if (fFinalize)
            TruncateFile(fileOld, vinfoBlockFile[nLastBlockFile].nUndoSize);
        FileCommit(fileOld);
        fclose(fileOld);
    }
}

bool FindUndoPos(CValidationState &state, int nFile, CDiskBlockPos &pos, unsigned int nAddSize);


//
// Called periodically asynchronously; alerts if it smells like
// we're being fed a bad chain (blocks being generated much
// too slowly or too quickly).
//
void PartitionCheck(bool (*initialDownloadCheck)(), CCriticalSection& cs, const CBlockIndex *const &bestHeader,
                    int64_t nPowTargetSpacing)
{
    if (bestHeader == NULL || initialDownloadCheck()) return;

    static int64_t lastAlertTime = 0;
    int64_t now = GetAdjustedTime();
    if (lastAlertTime > now-60*60*24) return; // Alert at most once per day

    const int SPAN_HOURS=4;
    const int SPAN_SECONDS=SPAN_HOURS*60*60;
    int BLOCKS_EXPECTED = SPAN_SECONDS / nPowTargetSpacing;

    boost::math::poisson_distribution<double> poisson(BLOCKS_EXPECTED);

    std::string strWarning;
    int64_t startTime = GetAdjustedTime()-SPAN_SECONDS;

    LOCK(cs);
    const CBlockIndex* i = bestHeader;
    int nBlocks = 0;
    while (i->GetBlockTime() >= startTime) {
        ++nBlocks;
        i = i->pprev;
        if (i == NULL) return; // Ran out of chain, we must not be fully sync'ed
    }

    // How likely is it to find that many by chance?
    double p = boost::math::pdf(poisson, nBlocks);

    LogPrint("partitioncheck", "%s: Found %d blocks in the last %d hours\n", __func__, nBlocks, SPAN_HOURS);
    LogPrint("partitioncheck", "%s: likelihood: %g\n", __func__, p);

    // Aim for one false-positive about every fifty years of normal running:
    const int FIFTY_YEARS = 50*365*24*60*60;
    double alertThreshold = 1.0 / (FIFTY_YEARS / SPAN_SECONDS);

    if (p <= alertThreshold && nBlocks < BLOCKS_EXPECTED)
    {
        // Many fewer blocks than expected: alert!
        strWarning = strprintf(_("WARNING: check your network connection, %d blocks received in the last %d hours (%d expected)"),
                               nBlocks, SPAN_HOURS, BLOCKS_EXPECTED);
    }
    else if (p <= alertThreshold && nBlocks > BLOCKS_EXPECTED)
    {
        // Many more blocks than expected: alert!
        strWarning = strprintf(_("WARNING: abnormally high number of blocks generated, %d blocks received in the last %d hours (%d expected)"),
                               nBlocks, SPAN_HOURS, BLOCKS_EXPECTED);
    }
    if (!strWarning.empty())
    {
        strMiscWarning = strWarning;
        AlertNotify(strWarning);
        lastAlertTime = now;
    }
}

// Protected by cs_main
VersionBitsCache versionbitscache;

int32_t ComputeBlockVersion(const CBlockIndex* pindexPrev, const Consensus::Params& params)
{
    LOCK(cs_main);
    int32_t nVersion = VERSIONBITS_TOP_BITS;

    for (int i = 0; i < (int)Consensus::MAX_VERSION_BITS_DEPLOYMENTS; i++) {
        ThresholdState state = VersionBitsState(pindexPrev, params, (Consensus::DeploymentPos)i, versionbitscache);
        if (state == THRESHOLD_LOCKED_IN || state == THRESHOLD_STARTED) {
            nVersion |= VersionBitsMask(params, (Consensus::DeploymentPos)i);
        }
    }

    return nVersion;
}

/**
 * Threshold condition checker that triggers when unknown versionbits are seen on the network.
 */
class WarningBitsConditionChecker : public AbstractThresholdConditionChecker
{
private:
    int bit;

public:
    WarningBitsConditionChecker(int bitIn) : bit(bitIn) {}

    int64_t BeginTime(const Consensus::Params& params) const { return 0; }
    int64_t EndTime(const Consensus::Params& params) const { return std::numeric_limits<int64_t>::max(); }
    int Period(const Consensus::Params& params) const { return params.nMinerConfirmationWindow; }
    int Threshold(const Consensus::Params& params) const { return params.nRuleChangeActivationThreshold; }

    bool Condition(const CBlockIndex* pindex, const Consensus::Params& params) const
    {
        return ((pindex->nVersion & VERSIONBITS_TOP_MASK) == VERSIONBITS_TOP_BITS) &&
               ((pindex->nVersion >> bit) & 1) != 0 &&
	  ((UnlimitedComputeBlockVersion(pindex->pprev, params,pindex->nTime) >> bit) & 1) == 0;
    }
};

// Protected by cs_main
static ThresholdConditionCache warningcache[VERSIONBITS_NUM_BITS];

static int64_t nTimeCheck = 0;
static int64_t nTimeForks = 0;
static int64_t nTimeVerify = 0;
static int64_t nTimeConnect = 0;
static int64_t nTimeIndex = 0;
static int64_t nTimeCallbacks = 0;
static int64_t nTimeTotal = 0;

bool ConnectBlock(const CBlock& block, CValidationState& state, CBlockIndex* pindex, CCoinsViewCache& view, bool fJustCheck, bool fParallel)
{
    /** BU: Start Section to validate inputs - if there are parallel blocks being checked
     *      then the winner of this race will get to update the UTXO.
     */

    const CChainParams& chainparams = Params();
    AssertLockHeld(cs_main);

    int64_t nTimeStart = GetTimeMicros();

    // Check it again in case a previous version let a bad block in
    if (!CheckBlock(block, state, !fJustCheck, !fJustCheck))
        return false;

    // verify that the view's current state corresponds to the previous block
    uint256 hashPrevBlock = pindex->pprev == NULL ? uint256() : pindex->pprev->GetBlockHash();
    assert(hashPrevBlock == view.GetBestBlock());

    // Special case for the genesis block, skipping connection of its transactions
    // (its coinbase is unspendable)
    if (block.GetHash() == chainparams.GetConsensus().hashGenesisBlock) {
        if (!fJustCheck)
            view.SetBestBlock(pindex->GetBlockHash());
        return true;
    }

    const int64_t timeBarrier = GetTime() - (24 * 3600 * checkScriptDays.value);
    // Blocks that have various days of POW behind them makes them secure in that
    // real online nodes have checked the scripts.  Therefore, during initial block
    // download we don't need to check most of those scripts except for the most
    // recent ones.
    bool fScriptChecks = !fCheckpointsEnabled || block.nTime > timeBarrier;

    int64_t nTime1 = GetTimeMicros(); nTimeCheck += nTime1 - nTimeStart;
    LogPrint("bench", "    - Sanity checks: %.2fms [%.2fs]\n", 0.001 * (nTime1 - nTimeStart), nTimeCheck * 0.000001);

    // Do not allow blocks that contain transactions which 'overwrite' older transactions,
    // unless those are already completely spent.
    // If such overwrites are allowed, coinbases and transactions depending upon those
    // can be duplicated to remove the ability to spend the first instance -- even after
    // being sent to another address.
    // See BIP30 and http://r6.ca/blog/20120206T005236Z.html for more information.
    // This logic is not necessary for memory pool transactions, as AcceptToMemoryPool
    // already refuses previously-known transaction ids entirely.
    // This rule was originally applied to all blocks with a timestamp after March 15, 2012, 0:00 UTC.
    // Now that the whole chain is irreversibly beyond that time it is applied to all blocks except the
    // two in the chain that violate it. This prevents exploiting the issue against nodes during their
    // initial block download.
    bool fEnforceBIP30 = (!pindex->phashBlock) || // Enforce on CreateNewBlock invocations which don't have a hash.
                          !((pindex->nHeight==91842 && pindex->GetBlockHash() == uint256S("0x00000000000a4d0a398161ffc163c503763b1f4360639393e0e4c8e300e0caec")) ||
                           (pindex->nHeight==91880 && pindex->GetBlockHash() == uint256S("0x00000000000743f190a18c5577a3c2d2a1f610ae9601ac046a38084ccb7cd721")));

    // Once BIP34 activated it was not possible to create new duplicate coinbases and thus other than starting
    // with the 2 existing duplicate coinbase pairs, not possible to create overwriting txs.  But by the
    // time BIP34 activated, in each of the existing pairs the duplicate coinbase had overwritten the first
    // before the first had been spent.  Since those coinbases are sufficiently buried its no longer possible to create further
    // duplicate transactions descending from the known pairs either.
    // If we're on the known chain at height greater than where BIP34 activated, we can save the db accesses needed for the BIP30 check.
    if (pindex->pprev) // If this isn't the genesis block
    {
	CBlockIndex *pindexBIP34height = pindex->pprev->GetAncestor(chainparams.GetConsensus().BIP34Height);
	//Only continue to enforce if we're below BIP34 activation height or the block hash at that height doesn't correspond.
	fEnforceBIP30 = fEnforceBIP30 && (!pindexBIP34height || !(pindexBIP34height->GetBlockHash() == chainparams.GetConsensus().BIP34Hash));

	if (fEnforceBIP30) {
            BOOST_FOREACH(const CTransaction& tx, block.vtx) {
                const CCoins* coins = view.AccessCoins(tx.GetHash());
                if (coins && !coins->IsPruned())
                    return state.DoS(100, error("ConnectBlock(): tried to overwrite transaction"),
                                 REJECT_INVALID, "bad-txns-BIP30");
            }
	}
    }
    // BIP16 didn't become active until Apr 1 2012
    int64_t nBIP16SwitchTime = 1333238400;
    bool fStrictPayToScriptHash = (pindex->GetBlockTime() >= nBIP16SwitchTime);

    unsigned int flags = fStrictPayToScriptHash ? SCRIPT_VERIFY_P2SH : SCRIPT_VERIFY_NONE;

    // Start enforcing the DERSIG (BIP66) rules, for block.nVersion=3 blocks,
    // when 75% of the network has upgraded:
    if (block.nVersion >= 3 && IsSuperMajority(3, pindex->pprev, chainparams.GetConsensus().nMajorityEnforceBlockUpgrade, chainparams.GetConsensus())) {
        flags |= SCRIPT_VERIFY_DERSIG;
    }

    // Start enforcing CHECKLOCKTIMEVERIFY, (BIP65) for block.nVersion=4
    // blocks, when 75% of the network has upgraded:
    if (block.nVersion >= 4 && IsSuperMajority(4, pindex->pprev, chainparams.GetConsensus().nMajorityEnforceBlockUpgrade, chainparams.GetConsensus())) {
        flags |= SCRIPT_VERIFY_CHECKLOCKTIMEVERIFY;
    }

    // Start enforcing BIP68 (sequence locks) and BIP112 (CHECKSEQUENCEVERIFY) using versionbits logic.
    int nLockTimeFlags = 0;
    if (VersionBitsState(pindex->pprev, chainparams.GetConsensus(), Consensus::DEPLOYMENT_CSV, versionbitscache) == THRESHOLD_ACTIVE) {
        flags |= SCRIPT_VERIFY_CHECKSEQUENCEVERIFY;
        nLockTimeFlags |= LOCKTIME_VERIFY_SEQUENCE;
    }

    int64_t nTime2 = GetTimeMicros(); nTimeForks += nTime2 - nTime1;
    LogPrint("bench", "    - Fork checks: %.2fms [%.2fs]\n", 0.001 * (nTime2 - nTime1), nTimeForks * 0.000001);

    CBlockUndo blockundo;
    ValidationResourceTracker resourceTracker;
    std::vector<int> prevheights;
    CAmount nFees = 0;
    int nInputs = 0;
    unsigned int nSigOps = 0;
    CDiskTxPos pos(pindex->GetBlockPos(), GetSizeOfCompactSize(block.vtx.size()));
    std::vector<std::pair<uint256, CDiskTxPos> > vPos;
    vPos.reserve(block.vtx.size());
    blockundo.vtxundo.reserve(block.vtx.size() - 1);
    int nChecked = 0;
    int nOrphansChecked = 0;
    const arith_uint256 nStartingChainWork = chainActive.Tip()->nChainWork;

    // Create a vector for storing hashes that will be deleted from the unverified and perverified txn sets.
    // We will delete these hashes only if and when this block is the one that is accepted saving us the unnecessary
    // repeated locking and unlocking of cs_xval.
    std::vector<uint256> vHashesToDelete;

    // Create a temporary view of the UTXO set
    CCoinsViewCache viewTempCache(pcoinsTip);

    // Section for boost scoped lock on the scriptcheck_mutex
    boost::thread::id this_id(boost::this_thread::get_id());

    // Get the next available mutex and the associated scriptcheckqueue. Then lock this thread
    // with the mutex so that the checking of inputs can be done with the chosen scriptcheckqueue.
    CCheckQueue<CScriptCheck>* pScriptQueue = NULL;
    pScriptQueue = allScriptCheckQueues.GetScriptCheckQueue();

    // Aquire the control that is used to wait for the script threads to finish. Do this after aquiring the
    // scoped lock to ensure the scriptqueue is free and available.
    CCheckQueueControl<CScriptCheck> control(fScriptChecks && nScriptCheckThreads ? pScriptQueue : NULL);

    // Initialize a PV session.
    if (!PV.Initialize(this_id, pindex, fParallel))
        return false;

    /*********************************************************************************************
     If in PV, unlock cs_main here so we have no contention when we're checking inputs and scripts
     *********************************************************************************************/
    if (fParallel) LEAVE_CRITICAL_SECTION(cs_main);

    // Begin Section for Boost Scope Guard
    {

    // Scope guard to make sure cs_main is set and resources released if we encounter an exception.
    BOOST_SCOPE_EXIT(&PV, &fParallel)
    {
        PV.SetLocks(fParallel);
    } BOOST_SCOPE_EXIT_END


    // Start checking Inputs
    bool inOrphanCache;
    bool inVerifiedCache;
    // When in parallel mode then unlock cs_main for this loop to give any other threads
    // a chance to process in parallel. This is crucial for parallel validation to work.
    // NOTE: the only place where cs_main is needed is if we hit PV.ChainWorkHasChanged, which
    //       internally grabs the cs_main lock when needed.
    for (unsigned int i = 0; i < block.vtx.size(); i++)
    {
        const CTransaction &tx = block.vtx[i];

        nInputs += tx.vin.size();
        nSigOps += GetLegacySigOpCount(tx);
        //if (nSigOps > MAX_BLOCK_SIGOPS)
        //    return state.DoS(100, error("ConnectBlock(): too many sigops"),
        //                    REJECT_INVALID, "bad-blk-sigops");

        if (!tx.IsCoinBase())
        {
            if (!viewTempCache.HaveInputs(tx)) {
                // If we were validating at the same time as another block and the other block wins the validation race
                // and updates the UTXO first, then we may end up here with missing inputs.  Therefore we checke to see
                // if the chainwork has advanced or if we recieved a quit and if so return without DOSing the node.
                if (PV.ChainWorkHasChanged(nStartingChainWork) || PV.QuitReceived(this_id, fParallel)) {
                    return false;
                }
                return state.DoS(100, error("ConnectBlock(): inputs missing/spent"),
                                 REJECT_INVALID, "bad-txns-inputs-missingorspent");
            }

            // Check that transaction is BIP68 final
            // BIP68 lock checks (as opposed to nLockTime checks) must
            // be in ConnectBlock because they require the UTXO set
            prevheights.resize(tx.vin.size());
            for (size_t j = 0; j < tx.vin.size(); j++) {
                prevheights[j] = viewTempCache.AccessCoins(tx.vin[j].prevout.hash)->nHeight;
            }

            if (!SequenceLocks(tx, nLockTimeFlags, &prevheights, *pindex)) {
                return state.DoS(100, error("%s: contains a non-BIP68-final transaction", __func__),
                                 REJECT_INVALID, "bad-txns-nonfinal");
            }

            if (fStrictPayToScriptHash)
            {
                // Add in sigops done by pay-to-script-hash inputs;
                // this is to prevent a "rogue miner" from creating
                // an incredibly-expensive-to-validate block.
                nSigOps += GetP2SHSigOpCount(tx, viewTempCache);
                //if (nSigOps > MAX_BLOCK_SIGOPS)
                //    return state.DoS(100, error("ConnectBlock(): too many sigops"),
                //                     REJECT_INVALID, "bad-blk-sigops");
            }

            nFees += viewTempCache.GetValueIn(tx)-tx.GetValueOut();

            // Only check inputs when the tx hash in not in the setPreVerifiedTxHash as would only
            // happen if this were a regular block or when a tx is found within the returning XThinblock.
            uint256 hash = tx.GetHash();
            {
                {
                LOCK(cs_xval);
                inOrphanCache = setUnVerifiedOrphanTxHash.count(hash);
                inVerifiedCache = setPreVerifiedTxHash.count(hash);
                } /* We don't want to hold the lock while inputs are being checked or we'll slow down the competing thread, if there is one */

                if ((inOrphanCache) || (!inVerifiedCache && !inOrphanCache))
                {
                    LogPrint("parallel_2", "checking inputs for tx: %d\n", i);
                    if (inOrphanCache)
                        nOrphansChecked++;

                    std::vector<CScriptCheck> vChecks;
                    bool fCacheResults = fJustCheck; /* Don't cache results if we're actually connecting blocks (still consult the cache, though) */
                    if (!CheckInputs(tx, state, viewTempCache, fScriptChecks, flags, fCacheResults, &resourceTracker, nScriptCheckThreads ? &vChecks : NULL)) {
                        return error("ConnectBlock(): CheckInputs on %s failed with %s",
                                              tx.GetHash().ToString(), FormatStateMessage(state));
                    }
                    control.Add(vChecks);
                    nChecked++;
                }
                else {
                    vHashesToDelete.push_back(hash);
                }
            }
        }

        CTxUndo undoDummy;
        if (i > 0) {
            blockundo.vtxundo.push_back(CTxUndo());
        }
        UpdateCoins(tx, state, viewTempCache, i == 0 ? undoDummy : blockundo.vtxundo.back(), pindex->nHeight);
        vPos.push_back(std::make_pair(tx.GetHash(), pos));
        pos.nTxOffset += ::GetSerializeSize(tx, SER_DISK, CLIENT_VERSION);

        if (PV.QuitReceived(this_id, fParallel)) {
            return false;
        }
    }
    LogPrint("thin", "Number of CheckInputs() performed: %d  Orphan count: %d\n", nChecked, nOrphansChecked);


    // Wait for all sig check threads to finish before updating utxo
    LogPrint("parallel", "Waiting for script threads to finish\n");
    if (!control.Wait()) {
        // if we end up here then the signature verification failed and we must re-lock cs_main before returning.
        return state.DoS(100, false);
    }
    if (PV.QuitReceived(this_id, fParallel)) {
        return false;
    }

    CAmount blockReward = nFees + GetBlockSubsidy(pindex->nHeight, chainparams.GetConsensus());
    if (block.vtx[0].GetValueOut() > blockReward)
        return state.DoS(100,
                         error("ConnectBlock(): coinbase pays too much (actual=%d vs limit=%d)",
                               block.vtx[0].GetValueOut(), blockReward),
                               REJECT_INVALID, "bad-cb-amount");

    if (fJustCheck)
        return true;


    /*****************************************************************************************************************
     *                         Start update of UTXO, if this block wins the validation race                          *
     *****************************************************************************************************************/
    // If in PV mode and we win the race then we lock everyone out by taking cs_main but before updating the UTXO and
    // terminating any competing threads.
    } // cs_main is re-aquired automatically as we go out of scope from the BOOST scope guard

    // Last check for chain work just in case the thread manages to get here before being terminated.
    if (PV.ChainWorkHasChanged(nStartingChainWork) || PV.QuitReceived(this_id, fParallel)) {
        return false; // no need to lock cs_main before returning as it should already be locked.
    }

    // Quit any competing threads may be validating which have the same previous block before updating the UTXO.
    PV.QuitCompetingThreads(block.GetBlockHeader().hashPrevBlock);

    // Flush the temporary UTXO view to the base view (the in memory UTXO main cache)
    int64_t nUpdateCoinsTimeBegin = GetTimeMicros();
    LogPrint("parallel", "Updating UTXO for %s\n", block.GetHash().ToString());
    viewTempCache.Flush();

    int64_t nUpdateCoinsTimeEnd = GetTimeMicros();
    LogPrint("bench", "      - Update Coins %.3fms\n", nUpdateCoinsTimeEnd - nUpdateCoinsTimeBegin);

    int64_t nTime3 = GetTimeMicros(); nTimeConnect += nTime3 - nTime2;
    LogPrint("bench", "      - Connect %u transactions: %.2fms (%.3fms/tx, %.3fms/txin) [%.2fs]\n", (unsigned)block.vtx.size(), 0.001 * (nTime3 - nTime2), 0.001 * (nTime3 - nTime2) / block.vtx.size(), nInputs <= 1 ? 0 : 0.001 * (nTime3 - nTime2) / (nInputs-1), nTimeConnect * 0.000001);

    int64_t nTime4 = GetTimeMicros(); nTimeVerify += nTime4 - nTime2;
    LogPrint("bench", "    - Verify %u txins: %.2fms (%.3fms/txin) [%.2fs]\n", nInputs - 1, 0.001 * (nTime4 - nTime2), nInputs <= 1 ? 0 : 0.001 * (nTime4 - nTime2) / (nInputs-1), nTimeVerify * 0.000001);


    // Write undo information to disk
    if (pindex->GetUndoPos().IsNull() || !pindex->IsValid(BLOCK_VALID_SCRIPTS))
    {
        if (pindex->GetUndoPos().IsNull()) {
            CDiskBlockPos pos;
            if (!FindUndoPos(state, pindex->nFile, pos, ::GetSerializeSize(blockundo, SER_DISK, CLIENT_VERSION) + 40))
                return error("ConnectBlock(): FindUndoPos failed");


            uint256 prevHash;
            if (pindex->pprev)  // genesis block prev hash is 0
              prevHash = pindex->pprev->GetBlockHash();
            else
              prevHash.SetNull();
            if (!UndoWriteToDisk(blockundo, pos, prevHash, chainparams.MessageStart()))
              return AbortNode(state, "Failed to write undo data");


            // update nUndoPos in block index
            pindex->nUndoPos = pos.nPos;
            pindex->nStatus |= BLOCK_HAVE_UNDO;
        }

        pindex->RaiseValidity(BLOCK_VALID_SCRIPTS);
        setDirtyBlockIndex.insert(pindex);
    }

    if (fTxIndex)
        if (!pblocktree->WriteTxIndex(vPos))
            return AbortNode(state, "Failed to write transaction index");

    // add this block to the view's block chain (the main UTXO in memory cache)
    view.SetBestBlock(pindex->GetBlockHash());

    int64_t nTime5 = GetTimeMicros(); nTimeIndex += nTime5 - nTime4;
    LogPrint("bench", "    - Index writing: %.2fms [%.2fs]\n", 0.001 * (nTime5 - nTime4), nTimeIndex * 0.000001);

    // Watch for changes to the previous coinbase transaction.
    static uint256 hashPrevBestCoinBase;
    GetMainSignals().UpdatedTransaction(hashPrevBestCoinBase);
    hashPrevBestCoinBase = block.vtx[0].GetHash();

    int64_t nTime6 = GetTimeMicros(); nTimeCallbacks += nTime6 - nTime5;
    LogPrint("bench", "    - Callbacks: %.2fms [%.2fs]\n", 0.001 * (nTime6 - nTime5), nTimeCallbacks * 0.000001);

    PV.Cleanup(block, pindex); // NOTE: this must be run whether in fParallel or not!

    // Delete hashes from unverified and preverified sets that will no longer be needed after the block is accepted.
    {
        LOCK(cs_xval);
        BOOST_FOREACH(const uint256 hash, vHashesToDelete) {
            setPreVerifiedTxHash.erase(hash);
            setUnVerifiedOrphanTxHash.erase(hash);
        }
    }

    return true;
}

enum FlushStateMode {
    FLUSH_STATE_NONE,
    FLUSH_STATE_IF_NEEDED,
    FLUSH_STATE_PERIODIC,
    FLUSH_STATE_ALWAYS
};

/**
 * Update the on-disk chain state.
 * The caches and indexes are flushed depending on the mode we're called with
 * if they're too large, if it's been a while since the last write,
 * or always and in all cases if we're in prune mode and are deleting files.
 */
bool static FlushStateToDisk(CValidationState &state, FlushStateMode mode) {
    const CChainParams& chainparams = Params();
    LOCK2(cs_main, cs_LastBlockFile);
    static int64_t nLastWrite = 0;
    static int64_t nLastFlush = 0;
    static int64_t nLastSetChain = 0;
    std::set<int> setFilesToPrune;
    bool fFlushForPrune = false;
    try {
    if (fPruneMode && fCheckForPruning && !fReindex) {
        FindFilesToPrune(setFilesToPrune, chainparams.PruneAfterHeight());
        fCheckForPruning = false;
        if (!setFilesToPrune.empty()) {
            fFlushForPrune = true;
            if (!fHavePruned) {
                pblocktree->WriteFlag("prunedblockfiles", true);
                fHavePruned = true;
            }
        }
    }
    int64_t nNow = GetTimeMicros();
    // Avoid writing/flushing immediately after startup.
    if (nLastWrite == 0) {
        nLastWrite = nNow;
    }
    if (nLastFlush == 0) {
        nLastFlush = nNow;
    }
    if (nLastSetChain == 0) {
        nLastSetChain = nNow;
    }
    size_t cacheSize = pcoinsTip->DynamicMemoryUsage();
    // The cache is large and close to the limit, but we have time now (not in the middle of a block processing).
    bool fCacheLarge = mode == FLUSH_STATE_PERIODIC && cacheSize * (10.0/9) > nCoinCacheUsage;
    // The cache is over the limit, we have to write now.
    bool fCacheCritical = mode == FLUSH_STATE_IF_NEEDED && cacheSize > nCoinCacheUsage;
    // It's been a while since we wrote the block index to disk. Do this frequently, so we don't need to redownload after a crash.
    bool fPeriodicWrite = mode == FLUSH_STATE_PERIODIC && nNow > nLastWrite + (int64_t)DATABASE_WRITE_INTERVAL * 1000000;
    // It's been very long since we flushed the cache. Do this infrequently, to optimize cache usage.
    bool fPeriodicFlush = mode == FLUSH_STATE_PERIODIC && nNow > nLastFlush + (int64_t)DATABASE_FLUSH_INTERVAL * 1000000;
    // Combine all conditions that result in a full cache flush.
    bool fDoFullFlush = (mode == FLUSH_STATE_ALWAYS) || fCacheLarge || fCacheCritical || fPeriodicFlush || fFlushForPrune;
    // Write blocks and block index to disk.
    if (fDoFullFlush || fPeriodicWrite) {
        // Depend on nMinDiskSpace to ensure we can write block index
        if (!CheckDiskSpace(0))
            return state.Error("out of disk space");
        // First make sure all block and undo data is flushed to disk.
        FlushBlockFile();
        // Then update all block file information (which may refer to block and undo files).
        {
            std::vector<std::pair<int, const CBlockFileInfo*> > vFiles;
            vFiles.reserve(setDirtyFileInfo.size());
            for (std::set<int>::iterator it = setDirtyFileInfo.begin(); it != setDirtyFileInfo.end(); ) {
                vFiles.push_back(std::make_pair(*it, &vinfoBlockFile[*it]));
                setDirtyFileInfo.erase(it++);
            }
            std::vector<const CBlockIndex*> vBlocks;
            vBlocks.reserve(setDirtyBlockIndex.size());
            for (std::set<CBlockIndex*>::iterator it = setDirtyBlockIndex.begin(); it != setDirtyBlockIndex.end(); ) {
                vBlocks.push_back(*it);
                setDirtyBlockIndex.erase(it++);
            }
            if (!pblocktree->WriteBatchSync(vFiles, nLastBlockFile, vBlocks)) {
                return AbortNode(state, "Files to write to block index database");
            }
        }
        // Finally remove any pruned files
        if (fFlushForPrune)
            UnlinkPrunedFiles(setFilesToPrune);
        nLastWrite = nNow;
    }
    // Flush best chain related state. This can only be done if the blocks / block index write was also done.
    if (fDoFullFlush) {
        // Typical CCoins structures on disk are around 128 bytes in size.
        // Pushing a new one to the database can cause it to be written
        // twice (once in the log, and once in the tables). This is already
        // an overestimation, as most will delete an existing entry or
        // overwrite one. Still, use a conservative safety factor of 2.
        if (!CheckDiskSpace(128 * 2 * 2 * pcoinsTip->GetCacheSize()))
            return state.Error("out of disk space");
        // Flush the chainstate (which may refer to block index entries).
        if (!pcoinsTip->Flush())
            return AbortNode(state, "Failed to write to coin database");
        nLastFlush = nNow;
    }
    if (fDoFullFlush || ((mode == FLUSH_STATE_ALWAYS || mode == FLUSH_STATE_PERIODIC) && nNow > nLastSetChain + (int64_t)DATABASE_WRITE_INTERVAL * 1000000)) {
        // Update best block in wallet (so we can detect restored wallets).
        GetMainSignals().SetBestChain(chainActive.GetLocator());
        nLastSetChain = nNow;
    }
    } catch (const std::runtime_error& e) {
        return AbortNode(state, std::string("System error while flushing: ") + e.what());
    }
    return true;
}

void FlushStateToDisk() {
    CValidationState state;
    FlushStateToDisk(state, FLUSH_STATE_ALWAYS);
}

void PruneAndFlush() {
    CValidationState state;
    fCheckForPruning = true;
    FlushStateToDisk(state, FLUSH_STATE_NONE);
}

/** Update chainActive and related internal data structures. */
void static UpdateTip(CBlockIndex *pindexNew) {
    const CChainParams& chainParams = Params();
    chainActive.SetTip(pindexNew);

    // New best block
    nTimeBestReceived = GetTime();
    mempool.AddTransactionsUpdated(1);

    LogPrintf("%s: new best=%s  height=%d  log2_work=%.8g  tx=%lu  date=%s progress=%f  cache=%.1fMiB(%utx)\n", __func__,
      chainActive.Tip()->GetBlockHash().ToString(), chainActive.Height(), std::log(chainActive.Tip()->nChainWork.getdouble())/std::log(2.0), (unsigned long)chainActive.Tip()->nChainTx,
      DateTimeStrFormat("%Y-%m-%d %H:%M:%S", chainActive.Tip()->GetBlockTime()),
      Checkpoints::GuessVerificationProgress(chainParams.Checkpoints(), chainActive.Tip()), pcoinsTip->DynamicMemoryUsage() * (1.0 / (1<<20)), pcoinsTip->GetCacheSize());

    cvBlockChange.notify_all();

    // Check the version of the last 100 blocks to see if we need to upgrade:
    static bool fWarned = false;
    if (!IsInitialBlockDownload())
    {
        int nUpgraded = 0;
        const CBlockIndex* pindex = chainActive.Tip();
        for (int bit = 0; bit < VERSIONBITS_NUM_BITS; bit++) {
            WarningBitsConditionChecker checker(bit);
            ThresholdState state = checker.GetStateFor(pindex, chainParams.GetConsensus(), warningcache[bit]);
            if (state == THRESHOLD_ACTIVE || state == THRESHOLD_LOCKED_IN) {
                if (state == THRESHOLD_ACTIVE) {
                    strMiscWarning = strprintf(_("Warning: unknown new rules activated (versionbit %i)"), bit);
                    if (!fWarned) {
                        AlertNotify(strMiscWarning);
                        fWarned = true;
                    }
                } else {
                    LogPrintf("%s: unknown new rules are about to activate (versionbit %i)\n", __func__, bit);
                }
            }
        }
        int32_t anUnexpectedVersion=0;
        for (int i = 0; i < 100 && pindex != NULL; i++)
        {
	  int32_t nExpectedVersion = UnlimitedComputeBlockVersion(pindex->pprev, chainParams.GetConsensus(),pindex->nTime);
            if (pindex->nVersion > VERSIONBITS_LAST_OLD_BLOCK_VERSION && (pindex->nVersion & ~nExpectedVersion) != 0)
	      {
                anUnexpectedVersion = pindex->nVersion;
                ++nUpgraded;
	      }
            pindex = pindex->pprev;
        }
        if (nUpgraded > 0)
	  LogPrintf("%s: %d of last 100 blocks have unexpected version. One example: 0x%x\n", __func__, nUpgraded, anUnexpectedVersion);
        if (nUpgraded > 100/2)
        {
            // strMiscWarning is read by GetWarnings(), called by Qt and the JSON-RPC code to warn the user:
            strMiscWarning = _("Warning: Unknown block versions being mined! It's possible unknown rules are in effect");
            if (!fWarned) {
                AlertNotify(strMiscWarning);
                fWarned = true;
            }
        }
    }
}

/** Disconnect chainActive's tip. You probably want to call mempool.removeForReorg and manually re-limit mempool size after this, with cs_main held. */
bool static DisconnectTip(CValidationState& state, const Consensus::Params& consensusParams)
{
    AssertLockHeld(cs_main);

    CBlockIndex *pindexDelete = chainActive.Tip();
    assert(pindexDelete);
    // Read block from disk.
    CBlock block;
    if (!ReadBlockFromDisk(block, pindexDelete, consensusParams))
        return AbortNode(state, "Failed to read block");
    // Apply the block atomically to the chain state.
    int64_t nStart = GetTimeMicros();
    {
        CCoinsViewCache view(pcoinsTip);
        if (!DisconnectBlock(block, state, pindexDelete, view))
            return error("DisconnectTip(): DisconnectBlock %s failed", pindexDelete->GetBlockHash().ToString());
        assert(view.Flush());
    }
    LogPrint("bench", "- Disconnect block: %.2fms\n", (GetTimeMicros() - nStart) * 0.001);
    // Write the chain state to disk, if necessary.
    if (!FlushStateToDisk(state, FLUSH_STATE_IF_NEEDED))
        return false;
    // Resurrect mempool transactions from the disconnected block.
    std::vector<uint256> vHashUpdate;
    BOOST_FOREACH(const CTransaction &tx, block.vtx) {
        // ignore validation errors in resurrected transactions
        std::list<CTransaction> removed;
        CValidationState stateDummy;
        if (tx.IsCoinBase() || !AcceptToMemoryPool(mempool, stateDummy, tx, false, NULL, true)) {
            mempool.remove(tx, removed, true);
        } else if (mempool.exists(tx.GetHash())) {
            vHashUpdate.push_back(tx.GetHash());
        }
    }
    // AcceptToMemoryPool/addUnchecked all assume that new mempool entries have
    // no in-mempool children, which is generally not true when adding
    // previously-confirmed transactions back to the mempool.
    // UpdateTransactionsFromBlock finds descendants of any transactions in this
    // block that were added back and cleans up the mempool state.
    mempool.UpdateTransactionsFromBlock(vHashUpdate);
    // Update chainActive and related variables.
    UpdateTip(pindexDelete->pprev);
    // Let wallets know transactions went from 1-confirmed to
    // 0-confirmed or conflicted:
    BOOST_FOREACH(const CTransaction &tx, block.vtx) {
        SyncWithWallets(tx, NULL);
    }

    return true;
}

static int64_t nTimeReadFromDisk = 0;
static int64_t nTimeConnectTotal = 0;
static int64_t nTimeFlush = 0;
static int64_t nTimeChainState = 0;
static int64_t nTimePostConnect = 0;

/**
 * Connect a new block to chainActive. pblock is either NULL or a pointer to a CBlock
 * corresponding to pindexNew, to bypass loading it again from disk.
 */
bool static ConnectTip(CValidationState& state, const CChainParams& chainparams, CBlockIndex* pindexNew, const CBlock* pblock, bool fParallel)
{
    AssertLockHeld(cs_main);

    // With PV there is a special case where one chain may be in the process of connecting several blocks but then
    // a second chain also begins to connect blocks and its block beat the first chains block to advance the tip.
    // As a result pindexNew->prev on the first chain will no longer match the chaintip as the second chain continues
    // connecting blocks. Therefore we must return "false" rather than "assert" as was previously the case.
    //assert(pindexNew->pprev == chainActive.Tip());
    if (pindexNew->pprev != chainActive.Tip())
        return false;

    // Read block from disk.
    int64_t nTime1 = GetTimeMicros();
    CBlock block;
    if (!pblock) {
        if (!ReadBlockFromDisk(block, pindexNew, chainparams.GetConsensus()))
            return AbortNode(state, "Failed to read block");
        pblock = &block;
    }
    // Apply the block atomically to the chain state.
    int64_t nTime2 = GetTimeMicros(); nTimeReadFromDisk += nTime2 - nTime1;
    int64_t nTime3;
    LogPrint("bench", "  - Load block from disk: %.2fms [%.2fs]\n", (nTime2 - nTime1) * 0.001, nTimeReadFromDisk * 0.000001);
    {
        CCoinsViewCache view(pcoinsTip);
        bool rv = ConnectBlock(*pblock, state, pindexNew, view, false, fParallel);
        GetMainSignals().BlockChecked(*pblock, state);
        if (!rv) {
            if (state.IsInvalid()) {
                InvalidBlockFound(pindexNew, state);
                return error("ConnectTip(): ConnectBlock %s failed", pindexNew->GetBlockHash().ToString());
            }
            return false;
        }
        mapBlockSource.erase(pindexNew->GetBlockHash());
        nTime3 = GetTimeMicros(); nTimeConnectTotal += nTime3 - nTime2;
        LogPrint("bench", "  - Connect total: %.2fms [%.2fs]\n", (nTime3 - nTime2) * 0.001, nTimeConnectTotal * 0.000001);
        assert(view.Flush());
    }
    int64_t nTime4 = GetTimeMicros(); nTimeFlush += nTime4 - nTime3;
    LogPrint("bench", "  - Flush: %.2fms [%.2fs]\n", (nTime4 - nTime3) * 0.001, nTimeFlush * 0.000001);
    // Write the chain state to disk, if necessary.
    if (!FlushStateToDisk(state, FLUSH_STATE_IF_NEEDED))
        return false;
    int64_t nTime5 = GetTimeMicros(); nTimeChainState += nTime5 - nTime4;
    LogPrint("bench", "  - Writing chainstate: %.2fms [%.2fs]\n", (nTime5 - nTime4) * 0.001, nTimeChainState * 0.000001);
    // Remove conflicting transactions from the mempool.
    std::list<CTransaction> txConflicted;
    mempool.removeForBlock(pblock->vtx, pindexNew->nHeight, txConflicted, !IsInitialBlockDownload());
    // Update chainActive & related variables.
    UpdateTip(pindexNew);
    // Tell wallet about transactions that went from mempool
    // to conflicted:
    BOOST_FOREACH(const CTransaction &tx, txConflicted) {
        SyncWithWallets(tx, NULL);
    }
    // ... and about transactions that got confirmed:
    BOOST_FOREACH(const CTransaction &tx, pblock->vtx) {
        SyncWithWallets(tx, pblock);
    }

    int64_t nTime6 = GetTimeMicros(); nTimePostConnect += nTime6 - nTime5; nTimeTotal += nTime6 - nTime1;
    LogPrint("bench", "  - Connect postprocess: %.2fms [%.2fs]\n", (nTime6 - nTime5) * 0.001, nTimePostConnect * 0.000001);
    LogPrint("bench", "- Connect block: %.2fms [%.2fs]\n", (nTime6 - nTime1) * 0.001, nTimeTotal * 0.000001);
    return true;
}

/**
 * Return the tip of the chain with the most work in it, that isn't
 * known to be invalid (it's however far from certain to be valid).
 */
static CBlockIndex* FindMostWorkChain() {
    do {
        CBlockIndex *pindexNew = NULL;

        // Find the best candidate header.
        {
            std::set<CBlockIndex*, CBlockIndexWorkComparator>::reverse_iterator it = setBlockIndexCandidates.rbegin();
            if (it == setBlockIndexCandidates.rend())
                return NULL;
            pindexNew = *it;
        }

        // Check whether all blocks on the path between the currently active chain and the candidate are valid.
        // Just going until the active chain is an optimization, as we know all blocks in it are valid already.
        CBlockIndex *pindexTest = pindexNew;
        bool fInvalidAncestor = false;
        uint64_t depth=0;
        bool fFailedChain = false;
        bool fMissingData = false;
        bool fRecentExcessive = false;  // Has there been a excessive block within our accept depth?
        bool fOldExcessive = false;     // Was there an excessive block prior to our accept depth (if so we ignore the accept depth -- this chain has already been accepted as valid)
        while (pindexTest && !chainActive.Contains(pindexTest)) {  // follow the chain all the way back to where it joins the current active chain.
            assert(pindexTest->nChainTx || pindexTest->nHeight == 0);

            // Pruned nodes may have entries in setBlockIndexCandidates for
            // which block files have been deleted.  Remove those as candidates
            // for the most work chain if we come across them; we can't switch
            // to a chain unless we have all the non-active-chain parent blocks.
            fFailedChain = pindexTest->nStatus & BLOCK_FAILED_MASK;
            fMissingData = !(pindexTest->nStatus & BLOCK_HAVE_DATA);
            if (depth < excessiveAcceptDepth)
	      {
		fRecentExcessive |= ((pindexTest->nStatus & BLOCK_EXCESSIVE) != 0);  // Unlimited: deny this candidate chain if there's a recent excessive block
	      }
            else
	      {
		fOldExcessive |= ((pindexTest->nStatus & BLOCK_EXCESSIVE) != 0);  // Unlimited: unless there is an even older excessive block
	      }

            if (fFailedChain | fMissingData | fRecentExcessive) break;
            pindexTest = pindexTest->pprev;
            depth++;
        }

        // If there was a recent excessive block, check a certain distance beyond the acceptdepth to see if this chain has already seen an excessive block... if it has then allow the chain.
        // This stops the client from always tracking excessiveDepth blocks behind the chain tip in a situation where lots of excessive blocks are being created.
        // But after a while with no excessive blocks, we reset and our reluctance to accept an excessive block resumes on this chain.
        // An alternate algorithm would be to move the excessive block size up to match the size of the accepted block, but this changes a user-defined field and is awkward to code because
        // block sizes are not saved.
        if ((fRecentExcessive && !fOldExcessive)&&(depth<excessiveAcceptDepth+EXCESSIVE_BLOCK_CHAIN_RESET))
	  {
            CBlockIndex *chain = pindexTest;
            while (chain && (depth<excessiveAcceptDepth)) // skip accept depth blocks, we are looking for an older excessive
	      {
              chain = chain->pprev;
              depth++;
	      }

            while (chain && (depth<excessiveAcceptDepth+EXCESSIVE_BLOCK_CHAIN_RESET))
              {
              fOldExcessive |= ((chain->nStatus & BLOCK_EXCESSIVE) != 0);
              chain = chain->pprev;
              depth++;
              }
	  }

        // Conditions where we want to reject the chain
	if (fFailedChain || fMissingData || (fRecentExcessive && !fOldExcessive))
          {
                // Candidate chain is not usable (either invalid or missing data)
                if (fFailedChain && (pindexBestInvalid == NULL || pindexNew->nChainWork > pindexBestInvalid->nChainWork))
                    pindexBestInvalid = pindexNew;
                CBlockIndex *pindexFailed = pindexNew;
                // Remove the entire chain from the set.
                while (pindexTest != pindexFailed) {
                    if (fFailedChain) {
                        pindexFailed->nStatus |= BLOCK_FAILED_CHILD;
                    } else if (fMissingData || (fRecentExcessive && !fOldExcessive)) {
                        // If we're missing data, then add back to mapBlocksUnlinked,
                        // so that if the block arrives in the future we can try adding
                        // to setBlockIndexCandidates again.
                        mapBlocksUnlinked.insert(std::make_pair(pindexFailed->pprev, pindexFailed));
                    }
                    setBlockIndexCandidates.erase(pindexFailed);
                    pindexFailed = pindexFailed->pprev;
                }
                setBlockIndexCandidates.erase(pindexTest);
                fInvalidAncestor = true;
            }

        if (!fInvalidAncestor)
            return pindexNew;
    } while(true);
    DbgAssert(0, return NULL); // should never get here
}

/** Delete all entries in setBlockIndexCandidates that are worse than the current tip. */
static void PruneBlockIndexCandidates() {
    // Note that we can't delete the current block itself, as we may need to return to it later in case a
    // reorganization to a better block fails.
    std::set<CBlockIndex*, CBlockIndexWorkComparator>::iterator it = setBlockIndexCandidates.begin();
    while (it != setBlockIndexCandidates.end() && setBlockIndexCandidates.value_comp()(*it, chainActive.Tip())) {
        setBlockIndexCandidates.erase(it++);
    }
    // Either the current tip or a successor of it we're working towards is left in setBlockIndexCandidates.
    assert(!setBlockIndexCandidates.empty());
}

/**
 * Try to make some progress towards making pindexMostWork the active block.
 * pblock is either NULL or a pointer to a CBlock corresponding to pindexMostWork.
 */
static bool ActivateBestChainStep(CValidationState& state, const CChainParams& chainparams, CBlockIndex* pindexMostWork, const CBlock* pblock, bool fParallel)
{
    AssertLockHeld(cs_main);
    bool fInvalidFound = false;
    const CBlockIndex *pindexOldTip = chainActive.Tip();
    const CBlockIndex *pindexFork = chainActive.FindFork(pindexMostWork);

    bool fBlocksDisconnected = false;
    boost::thread::id this_id(boost::this_thread::get_id()); // get this thread's id
    while (chainActive.Tip() && chainActive.Tip() != pindexFork) {
        // When running in parallel block validation mode it is possible that this competing block could get to this
        // point just after the chaintip had already been advanced.  If that were to happen then it could initiate a
        // re-org when in fact a Quit had already been called on this thread.  So we do a check if Quit was previously
        // called and return if true.
        if (PV.QuitReceived(this_id, fParallel))
            return false;

        PV.IsReorgInProgress(this_id, true, fParallel); // indicate that this thread has now initiated a re-org

        // Disconnect active blocks which are no longer in the best chain.
        if (!DisconnectTip(state, chainparams.GetConsensus()))
            return false;

        // Once the first block has been disconnected and a re-org has begun then we need to terminate any
        // currently running PV threads that are validating.  They will likely have self terminated
        // at this point anyway because the chain tip and UTXO base view will have changed but just
        // to be sure we are not waiting on script threads to finish we can issue the termination here.
        if (fParallel && !fBlocksDisconnected) {
            PV.StopAllValidationThreads(this_id);
        }
        fBlocksDisconnected = true;
    }

    // Build list of new blocks to connect.
    std::vector<CBlockIndex*> vpindexToConnect;
    bool fContinue = true;
    /** Parallel Validation: fBlock determines whether we pass a block or NULL to ConnectTip().
     *  If the pindexMostWork has been extended while we have been validating the last block then we
     *  want to pass a NULL so that the next block is read from disk, because we will definitely not
     *  have the block.
     */
    bool fBlock = true;
    int nHeight = pindexFork ? pindexFork->nHeight : -1;
    while (fContinue && nHeight < pindexMostWork->nHeight) {

        // During IBD if there are many blocks to connect still it could be a while before shutting down
        // and the user may think the shutdown has hung, so return here and stop connecting any remaining
        // blocks.
        if (ShutdownRequested())
            return false;

        // Don't iterate the entire list of potential improvements toward the best tip, as we likely only need
        // a few blocks along the way.
        int nTargetHeight = std::min(nHeight + (int)BLOCK_DOWNLOAD_WINDOW, pindexMostWork->nHeight);
        vpindexToConnect.clear();
        CBlockIndex *pindexIter = pindexMostWork->GetAncestor(nTargetHeight);
        while (pindexIter && pindexIter->nHeight != nHeight) {
            vpindexToConnect.push_back(pindexIter);
            pindexIter = pindexIter->pprev;
        }
        nHeight = nTargetHeight;

        // Connect new blocks.
        CBlockIndex* pindexNewTip;
        BOOST_REVERSE_FOREACH(CBlockIndex *pindexConnect, vpindexToConnect) {
            if (!ConnectTip(state, chainparams, pindexConnect, pindexConnect == pindexMostWork && fBlock? pblock : NULL, fParallel)) {
                if (state.IsInvalid()) {
                    // The block violates a consensus rule.
                    if (!state.CorruptionPossible())
                        InvalidChainFound(vpindexToConnect.back());
                    state = CValidationState();
                    fInvalidFound = true;
                    fContinue = false;
                    break;
                } else {
                    // A system error occurred (disk space, database error, ...) or a Parallel Validation was terminated.
                    return false;
                }
            } else {
                pindexNewTip = pindexConnect;

                // Update the syncd status after each block is handled
                IsChainNearlySyncdInit();
                IsInitialBlockDownloadInit();

                if (!IsInitialBlockDownload()) {
                    // Notify external zmq listeners about the new tip.
                    GetMainSignals().UpdatedBlockTip(pindexConnect);
                }

                // Update the UI at least every 5 seconds just in case we get in a long loop
                // as can happen during IBD.  We need an atomic here because there may be other
                // threads running concurrently.
                static std::atomic<int64_t> nLastUpdate = {GetTime()};
                if (nLastUpdate.load() < GetTime() - 5) {
                    uiInterface.NotifyBlockTip(true, pindexNewTip);
                    nLastUpdate.store(GetTime());
                }

                PruneBlockIndexCandidates();
                if (!pindexOldTip || chainActive.Tip()->nChainWork > pindexOldTip->nChainWork) {
                    /* BU: these are commented out for parallel validation:
                           We must always continue so as to find if the pindexMostWork has advanced while we've
                           been trying to connect the last block.
                    // We're in a better position than we were. Return temporarily to release the lock.
                    fContinue = false;
                    break;
                    */
                }
            }
        }

        if (fInvalidFound)
            break; // stop processing more blocks if the last one was invalid.

        // Notify the UI with the new block tip information.
        if (pindexMostWork->nHeight >= nHeight && pindexNewTip != NULL)
            uiInterface.NotifyBlockTip(true, pindexNewTip);

        if (fContinue) pindexMostWork = FindMostWorkChain();
        fBlock = false; //read next blocks from disk

        // Update the syncd status after each block is handled
        IsChainNearlySyncdInit();
        IsInitialBlockDownloadInit();
    }
    if (fBlocksDisconnected) {
        mempool.removeForReorg(pcoinsTip, chainActive.Tip()->nHeight + 1, STANDARD_LOCKTIME_VERIFY_FLAGS);
        LimitMempoolSize(mempool, GetArg("-maxmempool", DEFAULT_MAX_MEMPOOL_SIZE) * 1000000, GetArg("-mempoolexpiry", DEFAULT_MEMPOOL_EXPIRY) * 60 * 60);
    }
    mempool.check(pcoinsTip);

    // Callbacks/notifications for a new best chain.
    if (fInvalidFound) {
        CheckForkWarningConditionsOnNewFork(vpindexToConnect.back());
        return false;
    }
    else
        CheckForkWarningConditions();

    return true;
}

/**
 * Make the best chain active, in multiple steps. The result is either failure
 * or an activated best chain. pblock is either NULL or a pointer to a block
 * that is already loaded (to avoid loading it again from disk).
 */
bool ActivateBestChain(CValidationState &state, const CChainParams& chainparams, const CBlock *pblock, bool fParallel) {
    CBlockIndex *pindexMostWork = NULL;
    LOCK(cs_main);
    do {
        boost::this_thread::interruption_point();
        if (ShutdownRequested())
            break;

        CBlockIndex *pindexNewTip = NULL;
        const CBlockIndex *pindexFork;
        {
            CBlockIndex *pindexOldTip = chainActive.Tip();
            pindexMostWork = FindMostWorkChain();

            // This is needed for PV because FindMostWorkChain does not necessarily return the block with the lowest nSequenceId
            if (fParallel)
            {
                std::set<CBlockIndex*, CBlockIndexWorkComparator>::reverse_iterator it = setBlockIndexCandidates.rbegin();
                while (it != setBlockIndexCandidates.rend())
                {
                    if ((*it)->nChainWork == pindexMostWork->nChainWork)
                        if ((*it)->nSequenceId < pindexMostWork->nSequenceId)
                            pindexMostWork = *it;
                    it++;
                }
            }

            // Whether we have anything to do at all.
            if (pindexMostWork == NULL)
                return true;
            else if (chainActive.Tip() != NULL) {
               if (pindexMostWork->nChainWork <= chainActive.Tip()->nChainWork)
                   return true;
            }

            //** PARALLEL BLOCK VALIDATION
            // Find the CBlockIndex of this block if this blocks previous hash matches the old chaintip.  In the
            // case of parallel block validation we may have two or more blocks processing at the same time however
            // their block headers may not represent what is considered the best block as returned by pindexMostWork.
            // Therefore we must supply the blockindex of this block explicitly as being the one with potentially
            // the most work and which will subsequently advance the chain tip if it wins the validation race.
            if (pblock != NULL && pindexOldTip != NULL && chainActive.Tip() != chainActive.Genesis() && fParallel)
            {
                if (pblock->GetBlockHeader().hashPrevBlock == *pindexOldTip->phashBlock)
                {
                    BlockMap::iterator mi = mapBlockIndex.find(pblock->GetHash());
                    if (mi == mapBlockIndex.end()) {
                        LogPrintf("Could not find block in mapBlockIndex: %s\n", pblock->GetHash().ToString());
                        return false;
                    }
                    else {
                        // Because we are potentially working with a block that is not the pindexMostWork as returned by
                        // FindMostWorkChain() but rather are forcing it to point to this block we must check again if
                        // this block has enough work to advance the tip.
                        pindexMostWork = (*mi).second;
                        if (pindexMostWork->nChainWork <= pindexOldTip->nChainWork) {
                            return false;}
                    }
                }
            }

            if (!ActivateBestChainStep(state, chainparams, pindexMostWork, pblock && pblock->GetHash() == pindexMostWork->GetBlockHash() ? pblock : NULL, fParallel))
                return false;

            pindexNewTip = chainActive.Tip();
            pindexFork = chainActive.FindFork(pindexOldTip);
        }
        // When we reach this point, we switched to a new tip (stored in pindexNewTip).

        // Relay Inventory
        if (pindexFork != pindexNewTip) {
            // BU move to activatebestchainstep  uiInterface.NotifyBlockTip(fInitialDownload, pindexNewTip);

            if (!IsInitialBlockDownload()) {
                // Find the hashes of all blocks that weren't previously in the best chain.
                std::vector<uint256> vHashes;
                CBlockIndex *pindexToAnnounce = pindexNewTip;
                while (pindexToAnnounce != pindexFork) {
                    vHashes.push_back(pindexToAnnounce->GetBlockHash());
                    pindexToAnnounce = pindexToAnnounce->pprev;
                    if (vHashes.size() == MAX_BLOCKS_TO_ANNOUNCE) {
                        // Limit announcements in case of a huge reorganization.
                        // Rely on the peer's synchronization mechanism in that case.
                        break;
                    }
                }
                // Relay inventory, but don't relay old inventory during initial block download.
                int nBlockEstimate = 0;
                if (fCheckpointsEnabled)
                    nBlockEstimate = Checkpoints::GetTotalBlocksEstimate(chainparams.Checkpoints());
                {
                    LOCK(cs_vNodes);
                    BOOST_FOREACH(CNode* pnode, vNodes) {
                        if (chainActive.Height() > (pnode->nStartingHeight != -1 ? pnode->nStartingHeight - 2000 : nBlockEstimate)) {
                            BOOST_REVERSE_FOREACH(const uint256& hash, vHashes) {
                                pnode->PushBlockHash(hash);
                            }
                        }
                    }
                }
                // BU: commented out and added in ActivateBestChainStep to support PV
                // Notify external listeners about the new tip.
                //if (!vHashes.empty()) {
                    //GetMainSignals().UpdatedBlockTip(pindexNewTip);
                //}
            }
        }
    } while(pindexMostWork > chainActive.Tip());
    CheckBlockIndex(chainparams.GetConsensus());

    // Write changes periodically to disk, after relay.
    if (!FlushStateToDisk(state, FLUSH_STATE_PERIODIC))
        return false;

    return true;
}

bool InvalidateBlock(CValidationState& state, const Consensus::Params& consensusParams, CBlockIndex *pindex)
{
    AssertLockHeld(cs_main);

    // Mark the block itself as invalid.
    pindex->nStatus |= BLOCK_FAILED_VALID;
    setDirtyBlockIndex.insert(pindex);
    setBlockIndexCandidates.erase(pindex);

    while (chainActive.Contains(pindex)) {
        CBlockIndex *pindexWalk = chainActive.Tip();
        pindexWalk->nStatus |= BLOCK_FAILED_CHILD;
        setDirtyBlockIndex.insert(pindexWalk);
        setBlockIndexCandidates.erase(pindexWalk);
        // ActivateBestChain considers blocks already in chainActive
        // unconditionally valid already, so force disconnect away from it.
        if (!DisconnectTip(state, consensusParams)) {
            mempool.removeForReorg(pcoinsTip, chainActive.Tip()->nHeight + 1, STANDARD_LOCKTIME_VERIFY_FLAGS);
            return false;
        }
    }

    LimitMempoolSize(mempool, GetArg("-maxmempool", DEFAULT_MAX_MEMPOOL_SIZE) * 1000000, GetArg("-mempoolexpiry", DEFAULT_MEMPOOL_EXPIRY) * 60 * 60);

    // The resulting new best tip may not be in setBlockIndexCandidates anymore, so
    // add it again.
    BlockMap::iterator it = mapBlockIndex.begin();
    while (it != mapBlockIndex.end()) {
        if (it->second->IsValid(BLOCK_VALID_TRANSACTIONS) && it->second->nChainTx && !setBlockIndexCandidates.value_comp()(it->second, chainActive.Tip())) {
            setBlockIndexCandidates.insert(it->second);
        }
        it++;
    }

    InvalidChainFound(pindex);
    mempool.removeForReorg(pcoinsTip, chainActive.Tip()->nHeight + 1, STANDARD_LOCKTIME_VERIFY_FLAGS);
    uiInterface.NotifyBlockTip(IsInitialBlockDownload(), pindex->pprev);
    return true;
}

bool ReconsiderBlock(CValidationState& state, CBlockIndex *pindex) {
    AssertLockHeld(cs_main);

    int nHeight = pindex->nHeight;

    // Remove the invalidity flag from this block and all its descendants.
    BlockMap::iterator it = mapBlockIndex.begin();
    while (it != mapBlockIndex.end()) {
        if (!it->second->IsValid() && it->second->GetAncestor(nHeight) == pindex) {
            it->second->nStatus &= ~BLOCK_FAILED_MASK;
            setDirtyBlockIndex.insert(it->second);
            if (it->second->IsValid(BLOCK_VALID_TRANSACTIONS) && it->second->nChainTx && setBlockIndexCandidates.value_comp()(chainActive.Tip(), it->second)) {
                setBlockIndexCandidates.insert(it->second);
            }
            if (it->second == pindexBestInvalid) {
                // Reset invalid block marker if it was pointing to one of those.
                pindexBestInvalid = NULL;
            }
        }
        it++;
    }

    // Remove the invalidity flag from all ancestors too.
    while (pindex != NULL) {
        if (pindex->nStatus & BLOCK_FAILED_MASK) {
            pindex->nStatus &= ~BLOCK_FAILED_MASK;
            setDirtyBlockIndex.insert(pindex);
        }
        pindex = pindex->pprev;
    }
    return true;
}

CBlockIndex* AddToBlockIndex(const CBlockHeader& block)
{
    // Check for duplicate
    uint256 hash = block.GetHash();
    BlockMap::iterator it = mapBlockIndex.find(hash);
    if (it != mapBlockIndex.end())
        return it->second;

    // Construct new block index object
    CBlockIndex* pindexNew = new CBlockIndex(block);
    assert(pindexNew);
    // We assign the sequence id to blocks only when the full data is available,
    // to avoid miners withholding blocks but broadcasting headers, to get a
    // competitive advantage.
    pindexNew->nSequenceId = 0;
    BlockMap::iterator mi = mapBlockIndex.insert(std::make_pair(hash, pindexNew)).first;
    pindexNew->phashBlock = &((*mi).first);
    BlockMap::iterator miPrev = mapBlockIndex.find(block.hashPrevBlock);
    if (miPrev != mapBlockIndex.end())
    {
        pindexNew->pprev = (*miPrev).second;
        pindexNew->nHeight = pindexNew->pprev->nHeight + 1;
        pindexNew->BuildSkip();
    }
    pindexNew->nChainWork = (pindexNew->pprev ? pindexNew->pprev->nChainWork : 0) + GetBlockProof(*pindexNew);
    pindexNew->RaiseValidity(BLOCK_VALID_TREE);
    if (pindexBestHeader == NULL || pindexBestHeader->nChainWork < pindexNew->nChainWork)
        pindexBestHeader = pindexNew;

    setDirtyBlockIndex.insert(pindexNew);

    return pindexNew;
}

/** Mark a block as having its data received and checked (up to BLOCK_VALID_TRANSACTIONS). */
bool ReceivedBlockTransactions(const CBlock &block, CValidationState& state, CBlockIndex *pindexNew, const CDiskBlockPos& pos)
{
    pindexNew->nTx = block.vtx.size();
    pindexNew->nChainTx = 0;
    pindexNew->nFile = pos.nFile;
    pindexNew->nDataPos = pos.nPos;
    pindexNew->nUndoPos = 0;
    pindexNew->nStatus |= BLOCK_HAVE_DATA;
    if (block.fExcessive) pindexNew->nStatus |= BLOCK_EXCESSIVE;
    pindexNew->RaiseValidity(BLOCK_VALID_TRANSACTIONS);
    setDirtyBlockIndex.insert(pindexNew);

    if (pindexNew->pprev == NULL || pindexNew->pprev->nChainTx) {
        // If pindexNew is the genesis block or all parents are BLOCK_VALID_TRANSACTIONS.
        std::deque<CBlockIndex*> queue;
        queue.push_back(pindexNew);

        // Recursively process any descendant blocks that now may be eligible to be connected.
        while (!queue.empty()) {
            CBlockIndex *pindex = queue.front();
            queue.pop_front();
            pindex->nChainTx = (pindex->pprev ? pindex->pprev->nChainTx : 0) + pindex->nTx;
            {
                LOCK(cs_nBlockSequenceId);
                pindex->nSequenceId = nBlockSequenceId++;
            }
            if (chainActive.Tip() == NULL || !setBlockIndexCandidates.value_comp()(pindex, chainActive.Tip())) {
                setBlockIndexCandidates.insert(pindex);
            }
            std::pair<std::multimap<CBlockIndex*, CBlockIndex*>::iterator, std::multimap<CBlockIndex*, CBlockIndex*>::iterator> range = mapBlocksUnlinked.equal_range(pindex);
            while (range.first != range.second) {
                std::multimap<CBlockIndex*, CBlockIndex*>::iterator it = range.first;
                queue.push_back(it->second);
                range.first++;
                mapBlocksUnlinked.erase(it);
            }
        }
    } else {
        if (pindexNew->pprev && pindexNew->pprev->IsValid(BLOCK_VALID_TREE)) {
            mapBlocksUnlinked.insert(std::make_pair(pindexNew->pprev, pindexNew));
        }
    }

    return true;
}

bool FindBlockPos(CValidationState &state, CDiskBlockPos &pos, unsigned int nAddSize, unsigned int nHeight, uint64_t nTime, bool fKnown = false)
{
    LOCK(cs_LastBlockFile);

    unsigned int nFile = fKnown ? pos.nFile : nLastBlockFile;
    if (vinfoBlockFile.size() <= nFile) {
        vinfoBlockFile.resize(nFile + 1);
    }

    if (!fKnown) {
        while (vinfoBlockFile[nFile].nSize + nAddSize >= MAX_BLOCKFILE_SIZE) {
            nFile++;
            if (vinfoBlockFile.size() <= nFile) {
                vinfoBlockFile.resize(nFile + 1);
            }
        }
        pos.nFile = nFile;
        pos.nPos = vinfoBlockFile[nFile].nSize;
    }

    if ((int)nFile != nLastBlockFile) {
        if (!fKnown) {
            LogPrintf("Leaving block file %i: %s\n", nLastBlockFile, vinfoBlockFile[nLastBlockFile].ToString());
        }
        FlushBlockFile(!fKnown);
        nLastBlockFile = nFile;
    }

    vinfoBlockFile[nFile].AddBlock(nHeight, nTime);
    if (fKnown)
        vinfoBlockFile[nFile].nSize = std::max(pos.nPos + nAddSize, vinfoBlockFile[nFile].nSize);
    else
        vinfoBlockFile[nFile].nSize += nAddSize;

    if (!fKnown) {
        unsigned int nOldChunks = (pos.nPos + BLOCKFILE_CHUNK_SIZE - 1) / BLOCKFILE_CHUNK_SIZE;
        unsigned int nNewChunks = (vinfoBlockFile[nFile].nSize + BLOCKFILE_CHUNK_SIZE - 1) / BLOCKFILE_CHUNK_SIZE;
        if (nNewChunks > nOldChunks) {
            if (fPruneMode)
                fCheckForPruning = true;
            if (CheckDiskSpace(nNewChunks * BLOCKFILE_CHUNK_SIZE - pos.nPos)) {
                FILE *file = OpenBlockFile(pos);
                if (file) {
                    LogPrintf("Pre-allocating up to position 0x%x in blk%05u.dat\n", nNewChunks * BLOCKFILE_CHUNK_SIZE, pos.nFile);
                    AllocateFileRange(file, pos.nPos, nNewChunks * BLOCKFILE_CHUNK_SIZE - pos.nPos);
                    fclose(file);
                }
            }
            else
                return state.Error("out of disk space");
        }
    }

    setDirtyFileInfo.insert(nFile);
    return true;
}

bool FindUndoPos(CValidationState &state, int nFile, CDiskBlockPos &pos, unsigned int nAddSize)
{
    pos.nFile = nFile;

    LOCK(cs_LastBlockFile);

    unsigned int nNewSize;
    pos.nPos = vinfoBlockFile[nFile].nUndoSize;
    nNewSize = vinfoBlockFile[nFile].nUndoSize += nAddSize;
    setDirtyFileInfo.insert(nFile);

    unsigned int nOldChunks = (pos.nPos + UNDOFILE_CHUNK_SIZE - 1) / UNDOFILE_CHUNK_SIZE;
    unsigned int nNewChunks = (nNewSize + UNDOFILE_CHUNK_SIZE - 1) / UNDOFILE_CHUNK_SIZE;
    if (nNewChunks > nOldChunks) {
        if (fPruneMode)
            fCheckForPruning = true;
        if (CheckDiskSpace(nNewChunks * UNDOFILE_CHUNK_SIZE - pos.nPos)) {
            FILE *file = OpenUndoFile(pos);
            if (file) {
                LogPrintf("Pre-allocating up to position 0x%x in rev%05u.dat\n", nNewChunks * UNDOFILE_CHUNK_SIZE, pos.nFile);
                AllocateFileRange(file, pos.nPos, nNewChunks * UNDOFILE_CHUNK_SIZE - pos.nPos);
                fclose(file);
            }
        }
        else
            return state.Error("out of disk space");
    }

    return true;
}

bool CheckBlockHeader(const CBlockHeader& block, CValidationState& state, bool fCheckPOW)
{
    // Check proof of work matches claimed amount
    if (fCheckPOW && !CheckProofOfWork(block.GetHash(), block.nBits, Params().GetConsensus()))
        return state.DoS(50, error("CheckBlockHeader(): proof of work failed"),
                         REJECT_INVALID, "high-hash");

    // Check timestamp
    if (block.GetBlockTime() > GetAdjustedTime() + 2 * 60 * 60)
        return state.Invalid(error("CheckBlockHeader(): block timestamp too far in the future"),
                             REJECT_INVALID, "time-too-new");

    return true;
}

bool CheckBlock(const CBlock& block, CValidationState& state, bool fCheckPOW, bool fCheckMerkleRoot, bool fConservative)
{
    // These are checks that are independent of context.

    if (block.fChecked)
        return true;

    // Check that the header is valid (particularly PoW).  This is mostly
    // redundant with the call in AcceptBlockHeader.
    if (!CheckBlockHeader(block, state, fCheckPOW))
        return false;

    // Check the merkle root.
    if (fCheckMerkleRoot) {
        bool mutated;
        uint256 hashMerkleRoot2 = BlockMerkleRoot(block, &mutated);
        if (block.hashMerkleRoot != hashMerkleRoot2)
            return state.DoS(100, error("CheckBlock(): hashMerkleRoot mismatch"),
                             REJECT_INVALID, "bad-txnmrklroot", true);

        // Check for merkle tree malleability (CVE-2012-2459): repeating sequences
        // of transactions in a block without affecting the merkle root of a block,
        // while still invalidating it.
        if (mutated)
            return state.DoS(100, error("CheckBlock(): duplicate transaction"),
                             REJECT_INVALID, "bad-txns-duplicate", true);
    }

    // All potential-corruption validation must be done before we do any
    // transaction validation, as otherwise we may mark the header as invalid
    // because we receive the wrong transactions for it.

    // Size limits
    if (block.nBlockSize == 0) block.nBlockSize = ::GetSerializeSize(block, SER_NETWORK, PROTOCOL_VERSION);

    if (block.vtx.empty()) // || block.vtx.size() > MAX_BLOCK_SIZE || ::GetSerializeSize(block, SER_NETWORK, PROTOCOL_VERSION) > MAX_BLOCK_SIZE)
      return state.DoS(100, error("CheckBlock(): size limits failed"), REJECT_INVALID, "bad-blk-length");

    // First transaction must be coinbase, the rest must not be
    if (block.vtx.empty() || !block.vtx[0].IsCoinBase())
        return state.DoS(100, error("CheckBlock(): first tx is not coinbase"),
                         REJECT_INVALID, "bad-cb-missing");
    for (unsigned int i = 1; i < block.vtx.size(); i++)
        if (block.vtx[i].IsCoinBase())
            return state.DoS(100, error("CheckBlock(): more than one coinbase"),
                             REJECT_INVALID, "bad-cb-multiple");

    // Check transactions
    BOOST_FOREACH(const CTransaction& tx, block.vtx)
        if (!CheckTransaction(tx, state))
            return error("CheckBlock(): CheckTransaction of %s failed with %s",
                tx.GetHash().ToString(),
                FormatStateMessage(state));

    uint64_t nSigOps = 0;
    uint64_t nTx = 0;  // BU: count the number of transactions in case the CheckExcessive function wants to use this as criteria
    uint64_t nLargestTx = 0;  // BU: track the longest transaction

    BOOST_FOREACH(const CTransaction& tx, block.vtx)
    {
        nTx++;
        nSigOps += GetLegacySigOpCount(tx);
        uint64_t nTxSize = ::GetSerializeSize(tx, SER_NETWORK, PROTOCOL_VERSION);
        if (nTxSize > nLargestTx) nLargestTx = nTxSize;
    }

    if (fConservative && (nSigOps > BLOCKSTREAM_CORE_MAX_BLOCK_SIGOPS))  // BU only enforce sigops during block generation not acceptance
      return state.DoS(100, error("CheckBlock(): out-of-bounds SigOpCount"),
        REJECT_INVALID, "bad-blk-sigops", true);

    if (fCheckPOW && fCheckMerkleRoot)
        block.fChecked = true;

    block.fExcessive = CheckExcessive(block,block.nBlockSize, nSigOps,nTx,nLargestTx);  // BU: Check whether this block exceeds what we want to relay.

    return true;
}

bool CheckIndexAgainstCheckpoint(const CBlockIndex* pindexPrev, CValidationState& state, const CChainParams& chainparams, const uint256& hash)
{
    if (*pindexPrev->phashBlock == chainparams.GetConsensus().hashGenesisBlock)
        return true;

    int nHeight = pindexPrev->nHeight+1;
    // Don't accept any forks from the main chain prior to last checkpoint
    CBlockIndex* pcheckpoint = Checkpoints::GetLastCheckpoint(chainparams.Checkpoints());
    if (pcheckpoint && nHeight < pcheckpoint->nHeight)
        return state.DoS(100, error("%s: forked chain older than last checkpoint (height %d)", __func__, nHeight));

    return true;
}

bool ContextualCheckBlockHeader(const CBlockHeader& block, CValidationState& state, CBlockIndex * const pindexPrev)
{
    const Consensus::Params& consensusParams = Params().GetConsensus();
    // Check proof of work
    if (block.nBits != GetNextWorkRequired(pindexPrev, &block, consensusParams))
        return state.DoS(100, error("%s: incorrect proof of work", __func__),
                         REJECT_INVALID, "bad-diffbits");

    // Check timestamp against prev
    if (block.GetBlockTime() <= pindexPrev->GetMedianTimePast())
        return state.Invalid(error("%s: block's timestamp is too early", __func__),
                             REJECT_INVALID, "time-too-old");

    // Reject block.nVersion=1 blocks when 95% (75% on testnet) of the network has upgraded:
    if (block.nVersion < 2 && IsSuperMajority(2, pindexPrev, consensusParams.nMajorityRejectBlockOutdated, consensusParams))
        return state.Invalid(error("%s: rejected nVersion=1 block", __func__),
                             REJECT_OBSOLETE, "bad-version");

    // Reject block.nVersion=2 blocks when 95% (75% on testnet) of the network has upgraded:
    if (block.nVersion < 3 && IsSuperMajority(3, pindexPrev, consensusParams.nMajorityRejectBlockOutdated, consensusParams))
        return state.Invalid(error("%s: rejected nVersion=2 block", __func__),
                             REJECT_OBSOLETE, "bad-version");

    // Reject block.nVersion=3 blocks when 95% (75% on testnet) of the network has upgraded:
    if (block.nVersion < 4 && IsSuperMajority(4, pindexPrev, consensusParams.nMajorityRejectBlockOutdated, consensusParams))
        return state.Invalid(error("%s : rejected nVersion=3 block", __func__),
                             REJECT_OBSOLETE, "bad-version");

    return true;
}

bool ContextualCheckBlock(const CBlock& block, CValidationState& state, CBlockIndex * const pindexPrev)
{
    const int nHeight = pindexPrev == NULL ? 0 : pindexPrev->nHeight + 1;
    const Consensus::Params& consensusParams = Params().GetConsensus();

    // Start enforcing BIP113 (Median Time Past) using versionbits logic.
    int nLockTimeFlags = 0;
    if (VersionBitsState(pindexPrev, consensusParams, Consensus::DEPLOYMENT_CSV, versionbitscache) == THRESHOLD_ACTIVE) {
        nLockTimeFlags |= LOCKTIME_MEDIAN_TIME_PAST;
    }

    int64_t nLockTimeCutoff = (nLockTimeFlags & LOCKTIME_MEDIAN_TIME_PAST)
                              ? pindexPrev->GetMedianTimePast()
                              : block.GetBlockTime();

    // Check that all transactions are finalized
    BOOST_FOREACH(const CTransaction& tx, block.vtx) {
        if (!IsFinalTx(tx, nHeight, nLockTimeCutoff)) {
            return state.DoS(10, error("%s: contains a non-final transaction", __func__), REJECT_INVALID, "bad-txns-nonfinal");
        }
    }

    // Enforce block.nVersion=2 rule that the coinbase starts with serialized block height
    // if 750 of the last 1,000 blocks are version 2 or greater (51/100 if testnet):
    if (block.nVersion >= 2 && IsSuperMajority(2, pindexPrev, consensusParams.nMajorityEnforceBlockUpgrade, consensusParams))
    {
        CScript expect = CScript() << nHeight;
        if (block.vtx[0].vin[0].scriptSig.size() < expect.size() ||
            !std::equal(expect.begin(), expect.end(), block.vtx[0].vin[0].scriptSig.begin()))
          {
            int blockCoinbaseHeight = block.GetHeight();
            uint256 hashp = block.hashPrevBlock;
            uint256 hash = block.GetHash();
            return state.DoS(100, error("%s: block height mismatch in coinbase, expected %d, got %d, block is %s, parent block is %s, pprev is %s", __func__,nHeight,blockCoinbaseHeight,hash.ToString(),hashp.ToString(), pindexPrev->phashBlock->ToString()), REJECT_INVALID, "bad-cb-height");
          }
    }

    return true;
}

static bool AcceptBlockHeader(const CBlockHeader& block, CValidationState& state, const CChainParams& chainparams, CBlockIndex** ppindex=NULL)
{
    AssertLockHeld(cs_main);
    // Check for duplicate
    uint256 hash = block.GetHash();
    CBlockIndex *pindex = NULL;
    if (hash != chainparams.GetConsensus().hashGenesisBlock) {
        BlockMap::iterator miSelf = mapBlockIndex.find(hash);
        if (miSelf != mapBlockIndex.end()) {
            // Block header is already known.
            pindex = miSelf->second;
            if (ppindex)
                *ppindex = pindex;
            if (pindex->nStatus & BLOCK_FAILED_MASK)
                return state.Invalid(error("%s: block is marked invalid", __func__), 0, "duplicate");
            return true;
        }

        if (!CheckBlockHeader(block, state))
            return false;

        // Get prev block index
        CBlockIndex* pindexPrev = NULL;
        BlockMap::iterator mi = mapBlockIndex.find(block.hashPrevBlock);
        if (mi == mapBlockIndex.end())
	  return state.DoS(10, error("%s: previous block %s not found while accepting %s", __func__,block.hashPrevBlock.ToString(),hash.ToString()), 0, "bad-prevblk");
        pindexPrev = (*mi).second;
        if (pindexPrev->nStatus & BLOCK_FAILED_MASK)
            return state.DoS(100, error("%s: previous block invalid", __func__), REJECT_INVALID, "bad-prevblk");

        assert(pindexPrev);
        if (fCheckpointsEnabled && !CheckIndexAgainstCheckpoint(pindexPrev, state, chainparams, hash))
            return error("%s: CheckIndexAgainstCheckpoint(): %s", __func__, state.GetRejectReason().c_str());

        if (!ContextualCheckBlockHeader(block, state, pindexPrev))
            return false;
    }
    if (pindex == NULL)
        pindex = AddToBlockIndex(block);

    if (ppindex)
        *ppindex = pindex;

    return true;
}

/** Store block on disk. If dbp is non-NULL, the file is known to already reside on disk */
static bool AcceptBlock(const CBlock& block, CValidationState& state, const CChainParams& chainparams, CBlockIndex** ppindex, bool fRequested, CDiskBlockPos* dbp)
{
    AssertLockHeld(cs_main);

    CBlockIndex *&pindex = *ppindex;

    if (!AcceptBlockHeader(block, state, chainparams, &pindex))
        return false;

    LogPrint("parallel", "Check Block %s with chain work %s block height %d\n", pindex->phashBlock->ToString(), pindex->nChainWork.ToString(), pindex->nHeight);

    // Try to process all requested blocks that we don't have, but only
    // process an unrequested block if it's new and has enough work to
    // advance our tip, and isn't too many blocks ahead.
    bool fAlreadyHave = pindex->nStatus & BLOCK_HAVE_DATA;
    bool fHasMoreWork = (chainActive.Tip() ? pindex->nChainWork > chainActive.Tip()->nChainWork : true);
    // Blocks that are too out-of-order needlessly limit the effectiveness of
    // pruning, because pruning will not delete block files that contain any
    // blocks which are too close in height to the tip.  Apply this test
    // regardless of whether pruning is enabled; it should generally be safe to
    // not process unrequested blocks.
    bool fTooFarAhead = (pindex->nHeight > int(chainActive.Height() + MIN_BLOCKS_TO_KEEP));

    // TODO: deal better with return value and error conditions for duplicate
    // and unrequested blocks.
    if (fAlreadyHave) return true;
    if (!fRequested) {  // If we didn't ask for it:
        if (pindex->nTx != 0) return true;  // This is a previously-processed block that was pruned
        if (!fHasMoreWork) return true;     // Don't process less-work chains
        if (fTooFarAhead) return true;      // Block height is too high
    }

    if ((!CheckBlock(block, state)) || !ContextualCheckBlock(block, state, pindex->pprev)) {
        if (state.IsInvalid() && !state.CorruptionPossible()) {
            pindex->nStatus |= BLOCK_FAILED_VALID;
            setDirtyBlockIndex.insert(pindex);
        }
        return false;
    }

    int nHeight = pindex->nHeight;

    // Write block to history file
    try {
        unsigned int nBlockSize = ::GetSerializeSize(block, SER_DISK, CLIENT_VERSION);
        CDiskBlockPos blockPos;
        if (dbp != NULL)
            blockPos = *dbp;
        if (!FindBlockPos(state, blockPos, nBlockSize+8, nHeight, block.GetBlockTime(), dbp != NULL))
            return error("AcceptBlock(): FindBlockPos failed");
        if (dbp == NULL)
            if (!WriteBlockToDisk(block, blockPos, chainparams.MessageStart()))
                AbortNode(state, "Failed to write block");
        if (!ReceivedBlockTransactions(block, state, pindex, blockPos))
            return error("AcceptBlock(): ReceivedBlockTransactions failed");
    } catch (const std::runtime_error& e) {
        return AbortNode(state, std::string("System error: ") + e.what());
    }

    if (fCheckForPruning)
        FlushStateToDisk(state, FLUSH_STATE_NONE); // we just allocated more disk space for block files

    return true;
}

static bool IsSuperMajority(int minVersion, const CBlockIndex* pstart, unsigned nRequired, const Consensus::Params& consensusParams)
{
    unsigned int nFound = 0;
    for (int i = 0; i < consensusParams.nMajorityWindow && nFound < nRequired && pstart != NULL; i++)
    {
        if (pstart->nVersion >= minVersion)
            ++nFound;
        pstart = pstart->pprev;
    }
    return (nFound >= nRequired);
}


bool ProcessNewBlock(CValidationState& state, const CChainParams& chainparams, const CNode* pfrom, const CBlock* pblock, bool fForceProcessing, CDiskBlockPos* dbp, bool fParallel)
{
    int64_t start = GetTimeMicros();
    LogPrint("thin", "Processing new block %s from peer %s (%d).\n", pblock->GetHash().ToString(), pfrom ? pfrom->addrName.c_str():"myself",pfrom ? pfrom->id: 0);
    // Preliminary checks
    if (!CheckBlockHeader(*pblock, state, true)) { // block header is bad
	  // demerit the sender
	  return error("%s: CheckBlockHeader FAILED", __func__);
    }
    if (IsChainNearlySyncd()) SendExpeditedBlock(*pblock,pfrom);

    bool checked = CheckBlock(*pblock, state);
    if (!checked) {
        int byteLen = ::GetSerializeSize(*pblock, SER_NETWORK, PROTOCOL_VERSION);
        LogPrintf("Invalid block: ver:%x time:%d Tx size:%d len:%d\n", pblock->nVersion, pblock->nTime, pblock->vtx.size(),byteLen);
    }

    // WARNING: cs_main is not locked here throughout but is released and then re-locked during ActivateBestChain
    //          If you lock cs_main throughout ProcessNewBlock then you will in effect prevent PV from happening.
    //          TODO: in order to lock cs_main all the way through we must remove the locking from ActivateBestChain
    //                but it will require great care because ActivateBestChain requires cs_main however it is also
    //                called from other places.  Currently it seems best to leave cs_main here as is.
    {
        LOCK(cs_main);
        bool fRequested = MarkBlockAsReceived(pblock->GetHash());
        fRequested |= fForceProcessing;
        if (!checked) {
            return error("%s: CheckBlock FAILED", __func__);
        }

        // Store to disk
        CBlockIndex *pindex = NULL;
        bool ret = AcceptBlock(*pblock, state, chainparams, &pindex, fRequested, dbp);
        if (pindex && pfrom) {
            mapBlockSource[pindex->GetBlockHash()] = pfrom->GetId();
        }
        CheckBlockIndex(chainparams.GetConsensus());
        if (!ret) {
            // BU TODO: if block comes out of order (before its parent) this will happen.  We should cache the block until the parents arrive.
            return error("%s: AcceptBlock FAILED", __func__);
	}
    }

    if (!ActivateBestChain(state, chainparams, pblock, fParallel)) {
        if (state.IsInvalid() || state.IsError())
            return error("%s: ActivateBestChain failed", __func__);
        else
            return false;
    }

    int64_t end = GetTimeMicros();

    uint64_t maxTxSize = 0;
    uint64_t maxVin = 0;
    uint64_t maxVout = 0;
    CTransaction txIn;
    CTransaction txOut;
    CTransaction txLen;

    for (unsigned int i = 0; i < pblock->vtx.size(); i++)
      {
        if (pblock->vtx[i].vin.size() > maxVin)
          {
            maxVin=pblock->vtx[i].vin.size();
            txIn = pblock->vtx[i];
          }
        if (pblock->vtx[i].vout.size() > maxVout)
          {
            maxVout=pblock->vtx[i].vout.size();
            txOut = pblock->vtx[i];
          }
        uint64_t len = ::GetSerializeSize(pblock->vtx[i],SER_NETWORK, PROTOCOL_VERSION);
        if (len > maxTxSize)
          {
            maxTxSize = len;
            txLen = pblock->vtx[i];
          }
      }

    LogPrint("bench", "ProcessNewBlock, time: %d, block: %s, len: %d, numTx: %d, maxVin: %llu, maxVout: %llu, maxTx:%llu\n", end-start, pblock->GetHash().ToString(), pblock->nBlockSize, pblock->vtx.size(),maxVin,maxVout,maxTxSize);
    LogPrint("bench", "tx: %s, vin: %llu, vout: %llu, len: %d\n", txIn.GetHash().ToString(), txIn.vin.size(), txIn.vout.size(), ::GetSerializeSize(txIn,SER_NETWORK, PROTOCOL_VERSION));
    LogPrint("bench", "tx: %s, vin: %llu, vout: %llu, len: %d\n", txOut.GetHash().ToString(), txOut.vin.size(), txOut.vout.size(), ::GetSerializeSize(txOut,SER_NETWORK, PROTOCOL_VERSION));
    LogPrint("bench", "tx: %s, vin: %llu, vout: %llu, len: %d\n", txLen.GetHash().ToString(), txLen.vin.size(), txLen.vout.size(), ::GetSerializeSize(txLen,SER_NETWORK, PROTOCOL_VERSION));

    LOCK(cs_blockvalidationtime);
    nBlockValidationTime << (end - start);
    return true;
}

bool TestBlockValidity(CValidationState& state, const CChainParams& chainparams, const CBlock& block, CBlockIndex* pindexPrev, bool fCheckPOW, bool fCheckMerkleRoot)
{
    AssertLockHeld(cs_main);
    assert(pindexPrev && pindexPrev == chainActive.Tip());
    if (fCheckpointsEnabled && !CheckIndexAgainstCheckpoint(pindexPrev, state, chainparams, block.GetHash()))
        return error("%s: CheckIndexAgainstCheckpoint(): %s", __func__, state.GetRejectReason().c_str());

    CCoinsViewCache viewNew(pcoinsTip);
    CBlockIndex indexDummy(block);
    indexDummy.pprev = pindexPrev;
    indexDummy.nHeight = pindexPrev->nHeight + 1;

    // NOTE: CheckBlockHeader is called by CheckBlock
    if (!ContextualCheckBlockHeader(block, state, pindexPrev))
        return false;
    if (!CheckBlock(block, state, fCheckPOW, fCheckMerkleRoot))
        return false;
    if (!ContextualCheckBlock(block, state, pindexPrev))
        return false;
    if (!ConnectBlock(block, state, &indexDummy, viewNew, true))
        return false;
    assert(state.IsValid());

    return true;
}

/**
 * BLOCK PRUNING CODE
 */

/* Calculate the amount of disk space the block & undo files currently use */
uint64_t CalculateCurrentUsage()
{
    uint64_t retval = 0;
    BOOST_FOREACH(const CBlockFileInfo &file, vinfoBlockFile) {
        retval += file.nSize + file.nUndoSize;
    }
    return retval;
}

/* Prune a block file (modify associated database entries)*/
void PruneOneBlockFile(const int fileNumber)
{
    for (BlockMap::iterator it = mapBlockIndex.begin(); it != mapBlockIndex.end(); ++it) {
        CBlockIndex* pindex = it->second;
        if (pindex->nFile == fileNumber) {
            pindex->nStatus &= ~BLOCK_HAVE_DATA;
            pindex->nStatus &= ~BLOCK_HAVE_UNDO;
            pindex->nFile = 0;
            pindex->nDataPos = 0;
            pindex->nUndoPos = 0;
            setDirtyBlockIndex.insert(pindex);

            // Prune from mapBlocksUnlinked -- any block we prune would have
            // to be downloaded again in order to consider its chain, at which
            // point it would be considered as a candidate for
            // mapBlocksUnlinked or setBlockIndexCandidates.
            std::pair<std::multimap<CBlockIndex*, CBlockIndex*>::iterator, std::multimap<CBlockIndex*, CBlockIndex*>::iterator> range = mapBlocksUnlinked.equal_range(pindex->pprev);
            while (range.first != range.second) {
                std::multimap<CBlockIndex *, CBlockIndex *>::iterator it = range.first;
                range.first++;
                if (it->second == pindex) {
                    mapBlocksUnlinked.erase(it);
                }
            }
        }
    }

    vinfoBlockFile[fileNumber].SetNull();
    setDirtyFileInfo.insert(fileNumber);
}


void UnlinkPrunedFiles(std::set<int>& setFilesToPrune)
{
    for (std::set<int>::iterator it = setFilesToPrune.begin(); it != setFilesToPrune.end(); ++it) {
        CDiskBlockPos pos(*it, 0);
        boost::filesystem::remove(GetBlockPosFilename(pos, "blk"));
        boost::filesystem::remove(GetBlockPosFilename(pos, "rev"));
        LogPrintf("Prune: %s deleted blk/rev (%05u)\n", __func__, *it);
    }
}

/* Calculate the block/rev files that should be deleted to remain under target*/
void FindFilesToPrune(std::set<int>& setFilesToPrune, uint64_t nPruneAfterHeight)
{
    LOCK2(cs_main, cs_LastBlockFile);
    if (chainActive.Tip() == NULL || nPruneTarget == 0) {
        return;
    }
    if ((uint64_t)chainActive.Tip()->nHeight <= nPruneAfterHeight) {
        return;
    }

    unsigned int nLastBlockWeCanPrune = chainActive.Tip()->nHeight - MIN_BLOCKS_TO_KEEP;
    uint64_t nCurrentUsage = CalculateCurrentUsage();
    // We don't check to prune until after we've allocated new space for files
    // So we should leave a buffer under our target to account for another allocation
    // before the next pruning.
    uint64_t nBuffer = BLOCKFILE_CHUNK_SIZE + UNDOFILE_CHUNK_SIZE;
    uint64_t nBytesToPrune;
    int count=0;

    if (nCurrentUsage + nBuffer >= nPruneTarget) {
        for (int fileNumber = 0; fileNumber < nLastBlockFile; fileNumber++) {
            nBytesToPrune = vinfoBlockFile[fileNumber].nSize + vinfoBlockFile[fileNumber].nUndoSize;

            if (vinfoBlockFile[fileNumber].nSize == 0)
                continue;

            if (nCurrentUsage + nBuffer < nPruneTarget)  // are we below our target?
                break;

            // don't prune files that could have a block within MIN_BLOCKS_TO_KEEP of the main chain's tip but keep scanning
            if (vinfoBlockFile[fileNumber].nHeightLast > nLastBlockWeCanPrune)
                continue;

            PruneOneBlockFile(fileNumber);
            // Queue up the files for removal
            setFilesToPrune.insert(fileNumber);
            nCurrentUsage -= nBytesToPrune;
            count++;
        }
    }

    LogPrint("prune", "Prune: target=%dMiB actual=%dMiB diff=%dMiB max_prune_height=%d removed %d blk/rev pairs\n",
           nPruneTarget/1024/1024, nCurrentUsage/1024/1024,
           ((int64_t)nPruneTarget - (int64_t)nCurrentUsage)/1024/1024,
           nLastBlockWeCanPrune, count);
}

bool CheckDiskSpace(uint64_t nAdditionalBytes)
{
    uint64_t nFreeBytesAvailable = boost::filesystem::space(GetDataDir()).available;

    // Check for nMinDiskSpace bytes (currently 50MB)
    if (nFreeBytesAvailable < nMinDiskSpace + nAdditionalBytes)
        return AbortNode("Disk space is low!", _("Error: Disk space is low!"));

    return true;
}

FILE* OpenDiskFile(const CDiskBlockPos &pos, const char *prefix, bool fReadOnly)
{
    if (pos.IsNull())
        return NULL;
    boost::filesystem::path path = GetBlockPosFilename(pos, prefix);
    boost::filesystem::create_directories(path.parent_path());
    FILE* file = fopen(path.string().c_str(), "rb+");
    if (!file && !fReadOnly)
        file = fopen(path.string().c_str(), "wb+");
    if (!file) {
        LogPrintf("Unable to open file %s\n", path.string());
        return NULL;
    }
    if (pos.nPos) {
        if (fseek(file, pos.nPos, SEEK_SET)) {
            LogPrintf("Unable to seek to position %u of %s\n", pos.nPos, path.string());
            fclose(file);
            return NULL;
        }
    }
    return file;
}

FILE* OpenBlockFile(const CDiskBlockPos &pos, bool fReadOnly) {
    return OpenDiskFile(pos, "blk", fReadOnly);
}

FILE* OpenUndoFile(const CDiskBlockPos &pos, bool fReadOnly) {
    return OpenDiskFile(pos, "rev", fReadOnly);
}

boost::filesystem::path GetBlockPosFilename(const CDiskBlockPos &pos, const char *prefix)
{
    return GetDataDir() / "blocks" / strprintf("%s%05u.dat", prefix, pos.nFile);
}

CBlockIndex * InsertBlockIndex(uint256 hash)
{
    if (hash.IsNull())
        return NULL;

    // Return existing
    BlockMap::iterator mi = mapBlockIndex.find(hash);
    if (mi != mapBlockIndex.end())
        return (*mi).second;

    // Create new
    CBlockIndex* pindexNew = new CBlockIndex();
    if (!pindexNew)
        throw std::runtime_error("LoadBlockIndex(): new CBlockIndex failed");
    mi = mapBlockIndex.insert(std::make_pair(hash, pindexNew)).first;
    pindexNew->phashBlock = &((*mi).first);

    return pindexNew;
}

bool static LoadBlockIndexDB()
{
    const CChainParams& chainparams = Params();
    if (!pblocktree->LoadBlockIndexGuts())
        return false;

    boost::this_thread::interruption_point();

    // Calculate nChainWork
    std::vector<std::pair<int, CBlockIndex*> > vSortedByHeight;
    vSortedByHeight.reserve(mapBlockIndex.size());
    BOOST_FOREACH(const PAIRTYPE(uint256, CBlockIndex*)& item, mapBlockIndex)
    {
        CBlockIndex* pindex = item.second;
        vSortedByHeight.push_back(std::make_pair(pindex->nHeight, pindex));
    }
    std::sort(vSortedByHeight.begin(), vSortedByHeight.end());
    BOOST_FOREACH(const PAIRTYPE(int, CBlockIndex*)& item, vSortedByHeight)
    {
        CBlockIndex* pindex = item.second;
        pindex->nChainWork = (pindex->pprev ? pindex->pprev->nChainWork : 0) + GetBlockProof(*pindex);
        // We can link the chain of blocks for which we've received transactions at some point.
        // Pruned nodes may have deleted the block.
        if (pindex->nTx > 0) {
            if (pindex->pprev) {
                if (pindex->pprev->nChainTx) {
                    pindex->nChainTx = pindex->pprev->nChainTx + pindex->nTx;
                } else {
                    pindex->nChainTx = 0;
                    mapBlocksUnlinked.insert(std::make_pair(pindex->pprev, pindex));
                }
            } else {
                pindex->nChainTx = pindex->nTx;
            }
        }
        if (pindex->IsValid(BLOCK_VALID_TRANSACTIONS) && (pindex->nChainTx || pindex->pprev == NULL))
            setBlockIndexCandidates.insert(pindex);
        if (pindex->nStatus & BLOCK_FAILED_MASK && (!pindexBestInvalid || pindex->nChainWork > pindexBestInvalid->nChainWork))
            pindexBestInvalid = pindex;
        if (pindex->pprev)
            pindex->BuildSkip();
        if (pindex->IsValid(BLOCK_VALID_TREE) && (pindexBestHeader == NULL || CBlockIndexWorkComparator()(pindexBestHeader, pindex)))
            pindexBestHeader = pindex;
    }

    // Load block file info
    pblocktree->ReadLastBlockFile(nLastBlockFile);
    vinfoBlockFile.resize(nLastBlockFile + 1);
    LogPrintf("%s: last block file = %i\n", __func__, nLastBlockFile);
    for (int nFile = 0; nFile <= nLastBlockFile; nFile++) {
        pblocktree->ReadBlockFileInfo(nFile, vinfoBlockFile[nFile]);
    }
    LogPrintf("%s: last block file info: %s\n", __func__, vinfoBlockFile[nLastBlockFile].ToString());
    for (int nFile = nLastBlockFile + 1; true; nFile++) {
        CBlockFileInfo info;
        if (pblocktree->ReadBlockFileInfo(nFile, info)) {
            vinfoBlockFile.push_back(info);
        } else {
            break;
        }
    }

    // Check presence of blk files
    LogPrintf("Checking all blk files are present...\n");
    std::set<int> setBlkDataFiles;
    BOOST_FOREACH(const PAIRTYPE(uint256, CBlockIndex*)& item, mapBlockIndex)
    {
        CBlockIndex* pindex = item.second;
        if (pindex->nStatus & BLOCK_HAVE_DATA) {
            setBlkDataFiles.insert(pindex->nFile);
        }
    }
    for (std::set<int>::iterator it = setBlkDataFiles.begin(); it != setBlkDataFiles.end(); it++)
    {
        CDiskBlockPos pos(*it, 0);
        if (CAutoFile(OpenBlockFile(pos, true), SER_DISK, CLIENT_VERSION).IsNull()) {
            return false;
        }
    }

    // Check whether we have ever pruned block & undo files
    pblocktree->ReadFlag("prunedblockfiles", fHavePruned);
    if (fHavePruned)
        LogPrintf("LoadBlockIndexDB(): Block files have previously been pruned\n");

    // Check whether we need to continue reindexing
    bool fReindexing = false;
    pblocktree->ReadReindexing(fReindexing);
    fReindex |= fReindexing;

    // Check whether we have a transaction index
    pblocktree->ReadFlag("txindex", fTxIndex);
    LogPrintf("%s: transaction index %s\n", __func__, fTxIndex ? "enabled" : "disabled");

    // Load pointer to end of best chain
    BlockMap::iterator it = mapBlockIndex.find(pcoinsTip->GetBestBlock());
    if (it == mapBlockIndex.end())
        return true;
    chainActive.SetTip(it->second);

    PruneBlockIndexCandidates();

    LogPrintf("%s: hashBestChain=%s height=%d date=%s progress=%f\n", __func__,
        chainActive.Tip()->GetBlockHash().ToString(), chainActive.Height(),
        DateTimeStrFormat("%Y-%m-%d %H:%M:%S", chainActive.Tip()->GetBlockTime()),
        Checkpoints::GuessVerificationProgress(chainparams.Checkpoints(), chainActive.Tip()));

    return true;
}

CVerifyDB::CVerifyDB()
{
    uiInterface.ShowProgress(_("Verifying blocks..."), 0);
}

CVerifyDB::~CVerifyDB()
{
    uiInterface.ShowProgress("", 100);
}

bool CVerifyDB::VerifyDB(const CChainParams& chainparams, CCoinsView *coinsview, int nCheckLevel, int nCheckDepth)
{
    LOCK(cs_main);
    if (chainActive.Tip() == NULL || chainActive.Tip()->pprev == NULL)
        return true;

    // Verify blocks in the best chain
    if (nCheckDepth <= 0)
        nCheckDepth = 1000000000; // suffices until the year 19000
    if (nCheckDepth > chainActive.Height())
        nCheckDepth = chainActive.Height();
    nCheckLevel = std::max(0, std::min(4, nCheckLevel));
    LogPrintf("Verifying last %i blocks at level %i\n", nCheckDepth, nCheckLevel);
    CCoinsViewCache coins(coinsview);
    CBlockIndex* pindexState = chainActive.Tip();
    CBlockIndex* pindexFailure = NULL;
    int nGoodTransactions = 0;
    CValidationState state;
    for (CBlockIndex* pindex = chainActive.Tip(); pindex && pindex->pprev; pindex = pindex->pprev)
    {
        boost::this_thread::interruption_point();
        uiInterface.ShowProgress(_("Verifying blocks..."), std::max(1, std::min(99, (int)(((double)(chainActive.Height() - pindex->nHeight)) / (double)nCheckDepth * (nCheckLevel >= 4 ? 50 : 100)))));
        if (pindex->nHeight < chainActive.Height()-nCheckDepth)
            break;
        if (fPruneMode && !(pindex->nStatus & BLOCK_HAVE_DATA)) {
            // If pruning, only go back as far as we have data.
            LogPrintf("VerifyDB(): block verification stopping at height %d (pruning, no data)\n", pindex->nHeight);
            break;
        }
        CBlock block;
        // check level 0: read from disk
        if (!ReadBlockFromDisk(block, pindex, chainparams.GetConsensus()))
            return error("VerifyDB(): *** ReadBlockFromDisk failed at %d, hash=%s", pindex->nHeight, pindex->GetBlockHash().ToString());
        // check level 1: verify block validity
        if (nCheckLevel >= 1 && !CheckBlock(block, state))
            return error("VerifyDB(): *** found bad block at %d, hash=%s\n", pindex->nHeight, pindex->GetBlockHash().ToString());
        // check level 2: verify undo validity
        if (nCheckLevel >= 2 && pindex) {
            CBlockUndo undo;
            CDiskBlockPos pos = pindex->GetUndoPos();
            if (!pos.IsNull()) {
                if (!UndoReadFromDisk(undo, pos, pindex->pprev->GetBlockHash()))
                    return error("VerifyDB(): *** found bad undo data at %d, hash=%s\n", pindex->nHeight, pindex->GetBlockHash().ToString());
            }
        }
        // check level 3: check for inconsistencies during memory-only disconnect of tip blocks
        if (nCheckLevel >= 3 && pindex == pindexState && (coins.DynamicMemoryUsage() + pcoinsTip->DynamicMemoryUsage()) <= nCoinCacheUsage) {
            bool fClean = true;
            if (!DisconnectBlock(block, state, pindex, coins, &fClean))
                return error("VerifyDB(): *** irrecoverable inconsistency in block data at %d, hash=%s", pindex->nHeight, pindex->GetBlockHash().ToString());
            pindexState = pindex->pprev;
            if (!fClean) {
                nGoodTransactions = 0;
                pindexFailure = pindex;
            } else
                nGoodTransactions += block.vtx.size();
        }
        if (ShutdownRequested())
            return true;
    }
    if (pindexFailure)
        return error("VerifyDB(): *** coin database inconsistencies found (last %i blocks, %i good transactions before that)\n", chainActive.Height() - pindexFailure->nHeight + 1, nGoodTransactions);

    // check level 4: try reconnecting blocks
    if (nCheckLevel >= 4) {
        CBlockIndex *pindex = pindexState;
        while (pindex != chainActive.Tip()) {
            boost::this_thread::interruption_point();
            uiInterface.ShowProgress(_("Verifying blocks..."), std::max(1, std::min(99, 100 - (int)(((double)(chainActive.Height() - pindex->nHeight)) / (double)nCheckDepth * 50))));
            pindex = chainActive.Next(pindex);
            CBlock block;
            if (!ReadBlockFromDisk(block, pindex, chainparams.GetConsensus()))
                return error("VerifyDB(): *** ReadBlockFromDisk failed at %d, hash=%s", pindex->nHeight, pindex->GetBlockHash().ToString());
            if (!ConnectBlock(block, state, pindex, coins))
                return error("VerifyDB(): *** found unconnectable block at %d, hash=%s", pindex->nHeight, pindex->GetBlockHash().ToString());
        }
    }

    LogPrintf("No coin database inconsistencies in last %i blocks (%i transactions)\n", chainActive.Height() - pindexState->nHeight, nGoodTransactions);

    return true;
}

void UnloadBlockIndex()
{
    {
    LOCK(cs_orphancache);
    mapOrphanTransactions.clear();
    mapOrphanTransactionsByPrev.clear();
    }

    LOCK(cs_main);
    setBlockIndexCandidates.clear();
    chainActive.SetTip(NULL);
    pindexBestInvalid = NULL;
    pindexBestHeader = NULL;
    mempool.clear();
    nSyncStarted = 0;
    mapBlocksUnlinked.clear();
    vinfoBlockFile.clear();
    nLastBlockFile = 0;
    nBlockSequenceId = 1;
    mapBlockSource.clear();
    mapBlocksInFlight.clear();
    nPreferredDownload = 0;
    setDirtyBlockIndex.clear();
    setDirtyFileInfo.clear();
    mapNodeState.clear();
    recentRejects.reset(NULL);
    versionbitscache.Clear();
    for (int b = 0; b < VERSIONBITS_NUM_BITS; b++) {
        warningcache[b].clear();
    }

    BOOST_FOREACH(BlockMap::value_type& entry, mapBlockIndex) {
        delete entry.second;
    }
    mapBlockIndex.clear();
    fHavePruned = false;
}

bool LoadBlockIndex()
{
    // Load block index from databases
    if (!fReindex && !LoadBlockIndexDB())
        return false;
    return true;
}

bool InitBlockIndex(const CChainParams& chainparams)
{
    LOCK(cs_main);

    // Initialize global variables that cannot be constructed at startup.
    recentRejects.reset(new CRollingBloomFilter(120000, 0.000001));

    // Check whether we're already initialized
    if (chainActive.Genesis() != NULL)
        return true;

    // Use the provided setting for -txindex in the new database
    fTxIndex = GetBoolArg("-txindex", DEFAULT_TXINDEX);
    pblocktree->WriteFlag("txindex", fTxIndex);
    LogPrintf("Initializing databases...\n");

    // Only add the genesis block if not reindexing (in which case we reuse the one already on disk)
    if (!fReindex) {
        try {
            CBlock &block = const_cast<CBlock&>(chainparams.GenesisBlock());
            // Start new block file
            unsigned int nBlockSize = ::GetSerializeSize(block, SER_DISK, CLIENT_VERSION);
            CDiskBlockPos blockPos;
            CValidationState state;
            if (!FindBlockPos(state, blockPos, nBlockSize+8, 0, block.GetBlockTime()))
                return error("LoadBlockIndex(): FindBlockPos failed");
            if (!WriteBlockToDisk(block, blockPos, chainparams.MessageStart()))
                return error("LoadBlockIndex(): writing genesis block to disk failed");
            CBlockIndex *pindex = AddToBlockIndex(block);
            if (!ReceivedBlockTransactions(block, state, pindex, blockPos))
                return error("LoadBlockIndex(): genesis block not accepted");
            if (!ActivateBestChain(state, chainparams, &block, false))
                return error("LoadBlockIndex(): genesis block cannot be activated");
            // Force a chainstate write so that when we VerifyDB in a moment, it doesn't check stale data
            return FlushStateToDisk(state, FLUSH_STATE_ALWAYS);
        } catch (const std::runtime_error& e) {
            return error("LoadBlockIndex(): failed to initialize block database: %s", e.what());
        }
    }

    return true;
}

bool LoadExternalBlockFile(const CChainParams& chainparams, FILE* fileIn, CDiskBlockPos *dbp)
{
    // Map of disk positions for blocks with unknown parent (only used for reindex)
    static std::multimap<uint256, CDiskBlockPos> mapBlocksUnknownParent;
    int64_t nStart = GetTimeMillis();

    int nLoaded = 0;
    try {
        // This takes over fileIn and calls fclose() on it in the CBufferedFile destructor
        CBufferedFile blkdat(fileIn, 2*(reindexTypicalBlockSize.value+MESSAGE_START_SIZE+sizeof(unsigned int)), reindexTypicalBlockSize.value+MESSAGE_START_SIZE+sizeof(unsigned int), SER_DISK, CLIENT_VERSION);
        uint64_t nRewind = blkdat.GetPos();
        while (!blkdat.eof()) {
            boost::this_thread::interruption_point();

            blkdat.SetPos(nRewind);
            nRewind++; // start one byte further next time, in case of failure
            blkdat.SetLimit(); // remove former limit
            unsigned int nSize = 0;
            try {
                // locate a header
                unsigned char buf[MESSAGE_START_SIZE];
                blkdat.FindByte(chainparams.MessageStart()[0]);
                nRewind = blkdat.GetPos()+1;  // FindByte peeks 1 ahead and locates the file pointer AT the byte, not at the next one as is typical for file ops.  So if we rewind, we want to go one further.
                blkdat >> FLATDATA(buf);
                if (memcmp(buf, chainparams.MessageStart(), MESSAGE_START_SIZE))
                    continue;
                // read size
                blkdat >> nSize; // BU NOTE: if we ever get to 4GB blocks the block size data structure will overflow since this is defined as unsigned int (32 bits)
                if (nSize < 80) // BU allow variable block size || nSize > BU_MAX_BLOCK_SIZE)
		  {
                    LogPrint("reindex","Reindex error: Short block: %d\n", nSize);
                    continue;
		  }
                if (nSize > 256*1024*1024)
		  {
                  LogPrint("reindex","Reindex warning: Gigantic block: %d\n", nSize);
		  }
                blkdat.GrowTo(2*(nSize+MESSAGE_START_SIZE+sizeof(unsigned int)));
            } catch (const std::exception&) {
                // no valid block header found; don't complain
                break;
            }
            try {
                // read block
                uint64_t nBlockPos = blkdat.GetPos();
                if (dbp)
                    dbp->nPos = nBlockPos;
                blkdat.SetLimit(nBlockPos + nSize);
                blkdat.SetPos(nBlockPos);  // Unnecessary, I just got the position
                CBlock block;
                blkdat >> block;
                nRewind = blkdat.GetPos();

                // detect out of order blocks, and store them for later
                uint256 hash = block.GetHash();
                if (hash != chainparams.GetConsensus().hashGenesisBlock && mapBlockIndex.find(block.hashPrevBlock) == mapBlockIndex.end()) {
                    LogPrint("reindex", "%s: Out of order block %s (created %s), parent %s not known\n", __func__, hash.ToString(), DateTimeStrFormat("%Y-%m-%d",block.nTime), block.hashPrevBlock.ToString());
                    if (dbp)
                        mapBlocksUnknownParent.insert(std::make_pair(block.hashPrevBlock, *dbp));
                    continue;
                }

                // process in case the block isn't known yet
                if (mapBlockIndex.count(hash) == 0 || (mapBlockIndex[hash]->nStatus & BLOCK_HAVE_DATA) == 0) {
                    CValidationState state;
                    if (ProcessNewBlock(state, chainparams, NULL, &block, true, dbp, false))
                        nLoaded++;
                    if (state.IsError())
                        break;
                } else if (hash != chainparams.GetConsensus().hashGenesisBlock && mapBlockIndex[hash]->nHeight % 1000 == 0) {
		  LogPrint("reindex", "Block Import: already had block %s at height %d\n", hash.ToString(), mapBlockIndex[hash]->nHeight);
                }

                // Recursively process earlier encountered successors of this block
                std::deque<uint256> queue;
                queue.push_back(hash);
                while (!queue.empty()) {
                    uint256 head = queue.front();
                    queue.pop_front();
                    std::pair<std::multimap<uint256, CDiskBlockPos>::iterator, std::multimap<uint256, CDiskBlockPos>::iterator> range = mapBlocksUnknownParent.equal_range(head);
                    while (range.first != range.second) {
                        std::multimap<uint256, CDiskBlockPos>::iterator it = range.first;
                        if (ReadBlockFromDisk(block, it->second, chainparams.GetConsensus()))
                        {
                            LogPrintf("%s: Processing out of order child %s of %s\n", __func__, block.GetHash().ToString(),
                                    head.ToString());
                            CValidationState dummy;
                            if (ProcessNewBlock(dummy, chainparams, NULL, &block, true, &it->second, false))
                            {
                                nLoaded++;
                                queue.push_back(block.GetHash());
                            }
                        }
                        range.first++;
                        mapBlocksUnknownParent.erase(it);
                    }
                }
            } catch (const std::exception& e) {
                LogPrintf("%s: Deserialize or I/O error - %s\n", __func__, e.what());
            }
        }
    } catch (const std::runtime_error& e) {
        AbortNode(std::string("System error: ") + e.what());
    }
    if (nLoaded > 0)
        LogPrintf("Loaded %i blocks from external file in %dms\n", nLoaded, GetTimeMillis() - nStart);
    return nLoaded > 0;
}

void static CheckBlockIndex(const Consensus::Params& consensusParams)
{
    if (!fCheckBlockIndex) {
        return;
    }

    LOCK(cs_main);

    // During a reindex, we read the genesis block and call CheckBlockIndex before ActivateBestChain,
    // so we have the genesis block in mapBlockIndex but no active chain.  (A few of the tests when
    // iterating the block tree require that chainActive has been initialized.)
    if (chainActive.Height() < 0) {
        assert(mapBlockIndex.size() <= 1);
        return;
    }
    // Build forward-pointing map of the entire block tree.
    std::multimap<CBlockIndex*,CBlockIndex*> forward;
    for (BlockMap::iterator it = mapBlockIndex.begin(); it != mapBlockIndex.end(); it++) {
        forward.insert(std::make_pair(it->second->pprev, it->second));
    }

    assert(forward.size() == mapBlockIndex.size());

    std::pair<std::multimap<CBlockIndex*,CBlockIndex*>::iterator,std::multimap<CBlockIndex*,CBlockIndex*>::iterator> rangeGenesis = forward.equal_range(NULL);
    CBlockIndex *pindex = rangeGenesis.first->second;
    rangeGenesis.first++;
    assert(rangeGenesis.first == rangeGenesis.second); // There is only one index entry with parent NULL.

    // Iterate over the entire block tree, using depth-first search.
    // Along the way, remember whether there are blocks on the path from genesis
    // block being explored which are the first to have certain properties.
    size_t nNodes = 0;
    int nHeight = 0;
    CBlockIndex* pindexFirstInvalid = NULL; // Oldest ancestor of pindex which is invalid.
    CBlockIndex* pindexFirstMissing = NULL; // Oldest ancestor of pindex which does not have BLOCK_HAVE_DATA.
    CBlockIndex* pindexFirstNeverProcessed = NULL; // Oldest ancestor of pindex for which nTx == 0.
    CBlockIndex* pindexFirstNotTreeValid = NULL; // Oldest ancestor of pindex which does not have BLOCK_VALID_TREE (regardless of being valid or not).
    CBlockIndex* pindexFirstNotTransactionsValid = NULL; // Oldest ancestor of pindex which does not have BLOCK_VALID_TRANSACTIONS (regardless of being valid or not).
    CBlockIndex* pindexFirstNotChainValid = NULL; // Oldest ancestor of pindex which does not have BLOCK_VALID_CHAIN (regardless of being valid or not).
    CBlockIndex* pindexFirstNotScriptsValid = NULL; // Oldest ancestor of pindex which does not have BLOCK_VALID_SCRIPTS (regardless of being valid or not).
    while (pindex != NULL) {
        nNodes++;
        if (pindexFirstInvalid == NULL && pindex->nStatus & BLOCK_FAILED_VALID) pindexFirstInvalid = pindex;
        if (pindexFirstMissing == NULL && !(pindex->nStatus & BLOCK_HAVE_DATA)) pindexFirstMissing = pindex;
        if (pindexFirstNeverProcessed == NULL && pindex->nTx == 0) pindexFirstNeverProcessed = pindex;
        if (pindex->pprev != NULL && pindexFirstNotTreeValid == NULL && (pindex->nStatus & BLOCK_VALID_MASK) < BLOCK_VALID_TREE) pindexFirstNotTreeValid = pindex;
        if (pindex->pprev != NULL && pindexFirstNotTransactionsValid == NULL && (pindex->nStatus & BLOCK_VALID_MASK) < BLOCK_VALID_TRANSACTIONS) pindexFirstNotTransactionsValid = pindex;
        if (pindex->pprev != NULL && pindexFirstNotChainValid == NULL && (pindex->nStatus & BLOCK_VALID_MASK) < BLOCK_VALID_CHAIN) pindexFirstNotChainValid = pindex;
        if (pindex->pprev != NULL && pindexFirstNotScriptsValid == NULL && (pindex->nStatus & BLOCK_VALID_MASK) < BLOCK_VALID_SCRIPTS) pindexFirstNotScriptsValid = pindex;

        // Begin: actual consistency checks.
        if (pindex->pprev == NULL) {
            // Genesis block checks.
            assert(pindex->GetBlockHash() == consensusParams.hashGenesisBlock); // Genesis block's hash must match.
            assert(pindex == chainActive.Genesis()); // The current active chain's genesis block must be this block.
        }
        if (pindex->nChainTx == 0) assert(pindex->nSequenceId == 0);  // nSequenceId can't be set for blocks that aren't linked
        // VALID_TRANSACTIONS is equivalent to nTx > 0 for all nodes (whether or not pruning has occurred).
        // HAVE_DATA is only equivalent to nTx > 0 (or VALID_TRANSACTIONS) if no pruning has occurred.
        if (!fHavePruned) {
            // If we've never pruned, then HAVE_DATA should be equivalent to nTx > 0
            assert(!(pindex->nStatus & BLOCK_HAVE_DATA) == (pindex->nTx == 0));
            assert(pindexFirstMissing == pindexFirstNeverProcessed);
        } else {
            // If we have pruned, then we can only say that HAVE_DATA implies nTx > 0
            if (pindex->nStatus & BLOCK_HAVE_DATA) assert(pindex->nTx > 0);
        }
        if (pindex->nStatus & BLOCK_HAVE_UNDO) assert(pindex->nStatus & BLOCK_HAVE_DATA);
        assert(((pindex->nStatus & BLOCK_VALID_MASK) >= BLOCK_VALID_TRANSACTIONS) == (pindex->nTx > 0)); // This is pruning-independent.
        // All parents having had data (at some point) is equivalent to all parents being VALID_TRANSACTIONS, which is equivalent to nChainTx being set.
        assert((pindexFirstNeverProcessed != NULL) == (pindex->nChainTx == 0)); // nChainTx != 0 is used to signal that all parent blocks have been processed (but may have been pruned).
        assert((pindexFirstNotTransactionsValid != NULL) == (pindex->nChainTx == 0));
        assert(pindex->nHeight == nHeight); // nHeight must be consistent.
        assert(pindex->pprev == NULL || pindex->nChainWork >= pindex->pprev->nChainWork); // For every block except the genesis block, the chainwork must be larger than the parent's.
        assert(nHeight < 2 || (pindex->pskip && (pindex->pskip->nHeight < nHeight))); // The pskip pointer must point back for all but the first 2 blocks.
        assert(pindexFirstNotTreeValid == NULL); // All mapBlockIndex entries must at least be TREE valid
        if ((pindex->nStatus & BLOCK_VALID_MASK) >= BLOCK_VALID_TREE) assert(pindexFirstNotTreeValid == NULL); // TREE valid implies all parents are TREE valid
        if ((pindex->nStatus & BLOCK_VALID_MASK) >= BLOCK_VALID_CHAIN) assert(pindexFirstNotChainValid == NULL); // CHAIN valid implies all parents are CHAIN valid
        if ((pindex->nStatus & BLOCK_VALID_MASK) >= BLOCK_VALID_SCRIPTS) assert(pindexFirstNotScriptsValid == NULL); // SCRIPTS valid implies all parents are SCRIPTS valid
        if (pindexFirstInvalid == NULL) {
            // Checks for not-invalid blocks.
            assert((pindex->nStatus & BLOCK_FAILED_MASK) == 0); // The failed mask cannot be set for blocks without invalid parents.
        }

        /*  This section does not apply to PV since blocks can arrive and be processed in potentially any order.
            Leaving the commented section for now for further review.
        if (!CBlockIndexWorkComparator()(pindex, chainActive.Tip()) && pindexFirstNeverProcessed == NULL) {
            if (pindexFirstInvalid == NULL) {
                // If this block sorts at least as good as the current tip and
                // is valid and we have all data for its parents, it must be in
                // setBlockIndexCandidates.  chainActive.Tip() must also be there
                // even if some data has been pruned.

                // PV:  this is no longer true under certain condition for PV - leaving it in here for further review
                //if ((!chainContainsExcessive(pindex)) && (pindexFirstMissing == NULL || pindex == chainActive.Tip()) )  // BU: if the chain is excessive it won't be on the list of active chain candidates
                //    assert(setBlockIndexCandidates.count(pindex));

                    // If some parent is missing, then it could be that this block was in
                    // setBlockIndexCandidates but had to be removed because of the missing data.
                    // In this case it must be in mapBlocksUnlinked -- see test below.
            }
        } else { // If this block sorts worse than the current tip or some ancestor's block has never been seen, it cannot be in setBlockIndexCandidates.
            assert(setBlockIndexCandidates.count(pindex) == 0);
        }
        */

        // Check whether this block is in mapBlocksUnlinked.
        std::pair<std::multimap<CBlockIndex*,CBlockIndex*>::iterator,std::multimap<CBlockIndex*,CBlockIndex*>::iterator> rangeUnlinked = mapBlocksUnlinked.equal_range(pindex->pprev);
        bool foundInUnlinked = false;
        while (rangeUnlinked.first != rangeUnlinked.second) {
            assert(rangeUnlinked.first->first == pindex->pprev);
            if (rangeUnlinked.first->second == pindex) {
                foundInUnlinked = true;
                break;
            }
            rangeUnlinked.first++;
        }
        if (pindex->pprev && (pindex->nStatus & BLOCK_HAVE_DATA) && pindexFirstNeverProcessed != NULL && pindexFirstInvalid == NULL) {
            // If this block has block data available, some parent was never received, and has no invalid parents, it must be in mapBlocksUnlinked.
            assert(foundInUnlinked);
        }
        if (!(pindex->nStatus & BLOCK_HAVE_DATA)) assert(!foundInUnlinked); // Can't be in mapBlocksUnlinked if we don't HAVE_DATA
        if ((pindexFirstMissing == NULL)&&(!chainContainsExcessive(pindex))) // BU: blocks that are excessive are placed in the unlinked map
          {
          assert(!foundInUnlinked); // We aren't missing data for any parent -- cannot be in mapBlocksUnlinked.
          }
        if (pindex->pprev && (pindex->nStatus & BLOCK_HAVE_DATA) && pindexFirstNeverProcessed == NULL && pindexFirstMissing != NULL) {
            // We HAVE_DATA for this block, have received data for all parents at some point, but we're currently missing data for some parent.
            assert(fHavePruned); // We must have pruned.
            // This block may have entered mapBlocksUnlinked if:
            //  - it has a descendant that at some point had more work than the
            //    tip, and
            //  - we tried switching to that descendant but were missing
            //    data for some intermediate block between chainActive and the
            //    tip.
            // So if this block is itself better than chainActive.Tip() and it wasn't in
            // setBlockIndexCandidates, then it must be in mapBlocksUnlinked.
            if (!CBlockIndexWorkComparator()(pindex, chainActive.Tip()) && setBlockIndexCandidates.count(pindex) == 0) {
                if (pindexFirstInvalid == NULL) {
                    assert(foundInUnlinked);
                }
            }
        }
        // assert(pindex->GetBlockHash() == pindex->GetBlockHeader().GetHash()); // Perhaps too slow
        // End: actual consistency checks.

        // Try descending into the first subnode.
        std::pair<std::multimap<CBlockIndex*,CBlockIndex*>::iterator,std::multimap<CBlockIndex*,CBlockIndex*>::iterator> range = forward.equal_range(pindex);
        if (range.first != range.second) {
            // A subnode was found.
            pindex = range.first->second;
            nHeight++;
            continue;
        }
        // This is a leaf node.
        // Move upwards until we reach a node of which we have not yet visited the last child.
        while (pindex) {
            // We are going to either move to a parent or a sibling of pindex.
            // If pindex was the first with a certain property, unset the corresponding variable.
            if (pindex == pindexFirstInvalid) pindexFirstInvalid = NULL;
            if (pindex == pindexFirstMissing) pindexFirstMissing = NULL;
            if (pindex == pindexFirstNeverProcessed) pindexFirstNeverProcessed = NULL;
            if (pindex == pindexFirstNotTreeValid) pindexFirstNotTreeValid = NULL;
            if (pindex == pindexFirstNotTransactionsValid) pindexFirstNotTransactionsValid = NULL;
            if (pindex == pindexFirstNotChainValid) pindexFirstNotChainValid = NULL;
            if (pindex == pindexFirstNotScriptsValid) pindexFirstNotScriptsValid = NULL;
            // Find our parent.
            CBlockIndex* pindexPar = pindex->pprev;
            // Find which child we just visited.
            std::pair<std::multimap<CBlockIndex*,CBlockIndex*>::iterator,std::multimap<CBlockIndex*,CBlockIndex*>::iterator> rangePar = forward.equal_range(pindexPar);
            while (rangePar.first->second != pindex) {
                assert(rangePar.first != rangePar.second); // Our parent must have at least the node we're coming from as child.
                rangePar.first++;
            }
            // Proceed to the next one.
            rangePar.first++;
            if (rangePar.first != rangePar.second) {
                // Move to the sibling.
                pindex = rangePar.first->second;
                break;
            } else {
                // Move up further.
                pindex = pindexPar;
                nHeight--;
                continue;
            }
        }
    }

    // Check that we actually traversed the entire map.
    assert(nNodes == forward.size());
}

std::string GetWarnings(const std::string& strFor)
{
    std::string strStatusBar;
    std::string strRPC;
    std::string strGUI;

    if (!CLIENT_VERSION_IS_RELEASE) {
        strStatusBar = "This is a pre-release test build - use at your own risk - do not use for mining or merchant applications";
        strGUI = _("This is a pre-release test build - use at your own risk - do not use for mining or merchant applications");
    }

    if (GetBoolArg("-testsafemode", DEFAULT_TESTSAFEMODE))
        strStatusBar = strRPC = strGUI = "testsafemode enabled";

    // Misc warnings like out of disk space and clock is wrong
    if (strMiscWarning != "")
    {
        strStatusBar = strGUI = strMiscWarning;
    }

    if (fLargeWorkForkFound)
    {
        strStatusBar = strRPC = "Warning: The network does not appear to fully agree! Some miners appear to be experiencing issues.";
        strGUI = _("Warning: The network does not appear to fully agree! Some miners appear to be experiencing issues.");
    }
    else if (fLargeWorkInvalidChainFound)
    {
        strStatusBar = strRPC = "Warning: We do not appear to fully agree with our peers! You may need to upgrade, or other nodes may need to upgrade.";
        strGUI = _("Warning: We do not appear to fully agree with our peers! You may need to upgrade, or other nodes may need to upgrade.");
    }

    if (strFor == "gui")
        return strGUI;
    else if (strFor == "statusbar")
        return strStatusBar;
    else if (strFor == "rpc")
        return strRPC;
    assert(!"GetWarnings(): invalid parameter");
    return "error";
}








//////////////////////////////////////////////////////////////////////////////
//
// Messages
//


static bool AlreadyHave(const CInv& inv) EXCLUSIVE_LOCKS_REQUIRED(cs_main)
{
    AssertLockHeld(cs_main);

    switch (inv.type)
    {
    case MSG_TX:
        {
            // remove assertions from P2P code, but this should hold: assert(recentRejects);
            if (chainActive.Tip()->GetBlockHash() != hashRecentRejectsChainTip)
            {
                // If the chain tip has changed previously rejected transactions
                // might be now valid, e.g. due to a nLockTime'd tx becoming valid,
                // or a double-spend. Reset the rejects filter and give those
                // txs a second chance.
                hashRecentRejectsChainTip = chainActive.Tip()->GetBlockHash();
                if (recentRejects)
                {
                    recentRejects->reset();
                }
                else
                {
                    recentRejects.reset(new CRollingBloomFilter(120000, 0.000001));
                }
            }
            bool rrc = recentRejects ? recentRejects->contains(inv.hash) : false;
            return rrc ||
                   mempool.exists(inv.hash) ||
                   AlreadyHaveOrphan(inv.hash) ||
                   pcoinsTip->HaveCoins(inv.hash);
        }
    case MSG_BLOCK:
        return mapBlockIndex.count(inv.hash);
    }
    // Don't know what it is, just say we already got one
    return true;
}

void static ProcessGetData(CNode* pfrom, const Consensus::Params& consensusParams)
{
    std::deque<CInv>::iterator it = pfrom->vRecvGetData.begin();

    std::vector<CInv> vNotFound;

    LOCK(cs_main);

    while (it != pfrom->vRecvGetData.end()) {
        // Don't bother if send buffer is too full to respond anyway
        if (pfrom->nSendSize >= SendBufferSize())
            break;

        const CInv &inv = *it;
        {
            boost::this_thread::interruption_point();
            it++;

            // BUIP010 Xtreme Thinblocks: if (inv.type == MSG_BLOCK || inv.type == MSG_FILTERED_BLOCK)
            if (inv.type == MSG_BLOCK || inv.type == MSG_FILTERED_BLOCK || inv.type == MSG_THINBLOCK || inv.type == MSG_XTHINBLOCK)
            {
                bool send = false;
                BlockMap::iterator mi = mapBlockIndex.find(inv.hash);
                if (mi != mapBlockIndex.end())
                {
                    if (chainActive.Contains(mi->second)) {
                        send = true;
                    } else {
                        static const int nOneMonth = 30 * 24 * 60 * 60;
                        // To prevent fingerprinting attacks, only send blocks outside of the active
                        // chain if they are valid, and no more than a month older (both in time, and in
                        // best equivalent proof of work) than the best header chain we know about.
                        send = mi->second->IsValid(BLOCK_VALID_SCRIPTS) && (pindexBestHeader != NULL) &&
                            (pindexBestHeader->GetBlockTime() - mi->second->GetBlockTime() < nOneMonth) &&
                            (GetBlockProofEquivalentTime(*pindexBestHeader, *mi->second, *pindexBestHeader, consensusParams) < nOneMonth);
                        if (!send) {
                            LogPrintf("%s: ignoring request from peer=%i for old block that isn't in the main chain\n", __func__, pfrom->GetId());
                        }
                        else {  // BU: don't relay excessive blocks
                          if (mi->second->nStatus & BLOCK_EXCESSIVE) send=false;
                          if (!send) LogPrintf("%s: ignoring request from peer=%i for excessive block of height %d not on the main chain\n", __func__, pfrom->GetId(), mi->second->nHeight);
                          }
                        // BU: in the future we can throttle old block requests by setting send=false if we are out of bandwidth
                    }
                }
                // disconnect node in case we have reached the outbound limit for serving historical blocks
                // never disconnect whitelisted nodes
                static const int nOneWeek = 7 * 24 * 60 * 60; // assume > 1 week = historical
                if (send && CNode::OutboundTargetReached(true) && ( ((pindexBestHeader != NULL) && (pindexBestHeader->GetBlockTime() - mi->second->GetBlockTime() > nOneWeek)) || inv.type == MSG_FILTERED_BLOCK) && !pfrom->fWhitelisted)
                {
                    LogPrint("net", "historical block serving limit reached, disconnect peer=%d\n", pfrom->GetId());

                    //disconnect node
                    pfrom->fDisconnect = true;
                    send = false;
                }
                // Pruned nodes may have deleted the block, so check whether
                // it's available before trying to send.
                if (send && (mi->second->nStatus & BLOCK_HAVE_DATA))
                {
                    // Send block from disk
                    CBlock block;
                    if (!ReadBlockFromDisk(block, (*mi).second, consensusParams))
                    {
                        // its possible that I know about it but haven't stored it yet
                        LogPrint("thin", "unable to load block %s from disk\n", (*mi).second->phashBlock ? (*mi).second->phashBlock->ToString() : "");
                        // no response
                    }
                    else
                    {
                        if (inv.type == MSG_BLOCK)
                        {
                            pfrom->blocksSent += 1;
                            pfrom->PushMessage(NetMsgType::BLOCK, block);
                        }

                        // BUIP010 Xtreme Thinblocks: begin section
                        else if (inv.type == MSG_THINBLOCK || inv.type == MSG_XTHINBLOCK) {
                          LogPrint("thin", "Sending xthin by INV queue getdata message\n");
                          SendXThinBlock(block, pfrom, inv);
                        }
                        // BUIP010 Xtreme Thinblocks: end section

                        else // MSG_FILTERED_BLOCK)
                        {
                            LOCK(pfrom->cs_filter);
                            if (pfrom->pfilter)
                            {
                                CMerkleBlock merkleBlock(block, *pfrom->pfilter);
                                pfrom->PushMessage(NetMsgType::MERKLEBLOCK, merkleBlock);
                                pfrom->blocksSent += 1;
                                // CMerkleBlock just contains hashes, so also push any transactions in the block the client did not see
                                // This avoids hurting performance by pointlessly requiring a round-trip
                                // Note that there is currently no way for a node to request any single transactions we didn't send here -
                                // they must either disconnect and retry or request the full block.
                                // Thus, the protocol spec specified allows for us to provide duplicate txn here,
                                // however we MUST always provide at least what the remote peer needs
                                typedef std::pair<unsigned int, uint256> PairType;
                                BOOST_FOREACH(PairType& pair, merkleBlock.vMatchedTxn)
                                {
                                    pfrom->txsSent += 1;
                                    pfrom->PushMessage(NetMsgType::TX, block.vtx[pair.first]);
                                }
                            }
                            // else
                            // no response
                        }

                        // Trigger the peer node to send a getblocks request for the next batch of inventory
                        if (inv.hash == pfrom->hashContinue)
                        {
                            // Bypass PushInventory, this must send even if redundant,
                            // and we want it right after the last block so they don't
                            // wait for other stuff first.
                            std::vector<CInv> vInv;
                            vInv.push_back(CInv(MSG_BLOCK, chainActive.Tip()->GetBlockHash()));
                            pfrom->PushMessage(NetMsgType::INV, vInv);
                            pfrom->hashContinue.SetNull();
                        }
                    }
                }
            }
            else if (inv.IsKnownType())
            {
                // Send stream from relay memory
                bool pushed = false;
                {
                  CDataStream cd(0,0);
                  if (1)
                    {
                      LOCK(cs_mapRelay);  // BU: We need to release this lock before push message or there is a potential deadlock because cs_vSend is often taken before cs_mapRelay
                      std::map<CInv, CDataStream>::iterator mi = mapRelay.find(inv);
                      if (mi != mapRelay.end()) {
                        cd = (*mi).second; // I have to copy, because .second may be deleted once lock is released
                        pushed = true;
                      }
                    }
                    if (pushed) {
                        pfrom->PushMessage(inv.GetCommand(), cd);
                    }
                }
                if (!pushed && inv.type == MSG_TX) {
                    CTransaction tx;
                    if (mempool.lookup(inv.hash, tx)) {
                        CDataStream ss(SER_NETWORK, PROTOCOL_VERSION);
                        ss.reserve(1000);
                        ss << tx;
                        pfrom->PushMessage(NetMsgType::TX, ss);
                        pushed = true;
                        pfrom->txsSent += 1;
                    }
                }
                if (!pushed) {
                    vNotFound.push_back(inv);
                }
            }

            // Track requests for our stuff.
            GetMainSignals().Inventory(inv.hash);

            // BUIP010 Xtreme Thinblocks: if (inv.type == MSG_BLOCK || inv.type == MSG_FILTERED_BLOCK)
            if (inv.type == MSG_BLOCK || inv.type == MSG_FILTERED_BLOCK || inv.type == MSG_THINBLOCK || inv.type == MSG_XTHINBLOCK)
                break;
        }
    }

    pfrom->vRecvGetData.erase(pfrom->vRecvGetData.begin(), it);

    if (!vNotFound.empty()) {
        // Let the peer know that we didn't find what it asked for, so it doesn't
        // have to wait around forever. Currently only SPV clients actually care
        // about this message: it's needed when they are recursively walking the
        // dependencies of relevant unconfirmed transactions. SPV clients want to
        // do that because they want to know about (and store and rebroadcast and
        // risk analyze) the dependencies of transactions relevant to them, without
        // having to download the entire memory pool.
        pfrom->PushMessage(NetMsgType::NOTFOUND, vNotFound);
    }
}

bool ProcessMessage(CNode* pfrom, std::string strCommand, CDataStream& vRecv, int64_t nTimeReceived)
{
    int64_t receiptTime = GetTime();
    const CChainParams& chainparams = Params();
    RandAddSeedPerfmon();
    unsigned int msgSize = vRecv.size(); // BU for statistics
    UpdateRecvStats(pfrom, strCommand, msgSize, nTimeReceived);
    LogPrint("net", "received: %s (%u bytes) peer=%d\n", SanitizeString(strCommand), msgSize, pfrom->id);
    if (mapArgs.count("-dropmessagestest") && GetRand(atoi(mapArgs["-dropmessagestest"])) == 0)
    {
        LogPrintf("dropmessagestest DROPPING RECV MESSAGE\n");
        return true;
    }

    if (!(nLocalServices & NODE_BLOOM) &&
              (strCommand == NetMsgType::FILTERLOAD ||
               strCommand == NetMsgType::FILTERADD ||
               strCommand == NetMsgType::FILTERCLEAR))
    {
        if (pfrom->nVersion >= NO_BLOOM_VERSION) {
            Misbehaving(pfrom->GetId(), 100);
            return false;
        } else if (GetBoolArg("-enforcenodebloom", false)) {
            pfrom->fDisconnect = true;
            return false;
        }
    }


    if (strCommand == NetMsgType::VERSION)
    {
        // Each connection can only send one version message
        if (pfrom->nVersion != 0)
        {
            pfrom->PushMessage(NetMsgType::REJECT, strCommand, REJECT_DUPLICATE, std::string("Duplicate version message"));
            LOCK(cs_main);
            Misbehaving(pfrom->GetId(), 100);
            return error("Duplicate version message received - banning peer=%d version=%s ip=%s", pfrom->GetId(),
                pfrom->cleanSubVer, pfrom->addrName.c_str());
        }

        int64_t nTime;
        CAddress addrMe;
        CAddress addrFrom;
        uint64_t nNonce = 1;
        vRecv >> pfrom->nVersion >> pfrom->nServices >> nTime >> addrMe;

        CheckNodeSupportForThinBlocks(); // BUIP010 Xtreme Thinblocks

        if (pfrom->nVersion < MIN_PEER_PROTO_VERSION)
        {
            // ban peers older than this proto version
            pfrom->PushMessage(NetMsgType::REJECT, strCommand, REJECT_OBSOLETE,
                               strprintf("Protocol Version must be %d or greater", MIN_PEER_PROTO_VERSION));
            LOCK(cs_main);
            Misbehaving(pfrom->GetId(), 100);
            return error("Using obsolete protocol version %i - banning peer=%d version=%s ip=%s", pfrom->nVersion,
                pfrom->GetId(), pfrom->cleanSubVer, pfrom->addrName.c_str());
        }

        if (pfrom->nVersion == 10300)
            pfrom->nVersion = 300;
        if (!vRecv.empty())
            vRecv >> addrFrom >> nNonce;
        if (!vRecv.empty()) {
            vRecv >> LIMITED_STRING(pfrom->strSubVer, MAX_SUBVERSION_LENGTH);
            pfrom->cleanSubVer = SanitizeString(pfrom->strSubVer);
        }
        if (!vRecv.empty())
            vRecv >> pfrom->nStartingHeight;
        if (!vRecv.empty())
            vRecv >> pfrom->fRelayTxes; // set to true after we get the first filter* message
        else
            pfrom->fRelayTxes = true;

        // Disconnect if we connected to ourself
        if (nNonce == nLocalHostNonce && nNonce > 1)
        {
            LogPrintf("connected to self at %s, disconnecting\n", pfrom->addr.ToString());
            pfrom->fDisconnect = true;
            return true;
        }

        pfrom->addrLocal = addrMe;
        if (pfrom->fInbound && addrMe.IsRoutable())
        {
            SeenLocal(addrMe);
        }

        // Be shy and don't send version until we hear
        if (pfrom->fInbound)
            pfrom->PushVersion();

        pfrom->fClient = !(pfrom->nServices & NODE_NETWORK);

        // Potentially mark this peer as a preferred download peer.
        UpdatePreferredDownload(pfrom, State(pfrom->GetId()));

        // Send VERACK handshake message
        pfrom->PushMessage(NetMsgType::VERACK);
        pfrom->fVerackSent = true;

        // Change version
        pfrom->ssSend.SetVersion(std::min(pfrom->nVersion, PROTOCOL_VERSION));

        if (!pfrom->fInbound)
        {
            // Advertise our address
            if (fListen && !IsInitialBlockDownload())
            {
                CAddress addr = GetLocalAddress(&pfrom->addr);
                if (addr.IsRoutable())
                {
                    LogPrintf("ProcessMessages: advertising address %s\n", addr.ToString());
                    pfrom->PushAddress(addr);
                } else if (IsPeerAddrLocalGood(pfrom)) {
                    addr.SetIP(pfrom->addrLocal);
                    LogPrintf("ProcessMessages: advertising address %s\n", addr.ToString());
                    pfrom->PushAddress(addr);
                }
            }

            // Get recent addresses
            if (pfrom->fOneShot || pfrom->nVersion >= CADDR_TIME_VERSION || addrman.size() < 1000)
            {
                pfrom->PushMessage(NetMsgType::GETADDR);
                pfrom->fGetAddr = true;
            }
            addrman.Good(pfrom->addr);
        } else {
            if (((CNetAddr)pfrom->addr) == (CNetAddr)addrFrom)
            {
                addrman.Add(addrFrom, addrFrom);
                addrman.Good(addrFrom);
            }
        }

        std::string remoteAddr;
        if (fLogIPs)
            remoteAddr = ", peeraddr=" + pfrom->addr.ToString();

        LogPrint("net", "receive version message: %s: version %d, blocks=%d, us=%s, peer=%d%s\n",
                  pfrom->cleanSubVer, pfrom->nVersion,
                  pfrom->nStartingHeight, addrMe.ToString(), pfrom->id,
                  remoteAddr);

        int64_t nTimeOffset = nTime - GetTime();
        pfrom->nTimeOffset = nTimeOffset;
        AddTimeData(pfrom->addr, nTimeOffset);
    }


    else if (pfrom->nVersion == 0)
    {
        // Must have version message before anything else (Although we may send our VERSION before
        // we receive theirs, it would not be possible to receive their VERACK before their VERSION).
        // NOTE:  we MUST explicitly ban the peer here.  If we only indicate a misbehaviour then the peer
        //        may never be banned since the banning process requires that messages be sent back. If an
        //        attacker sends us messages that do not require a response coupled with an nVersion of zero
        //        then they can continue unimpeded even though they have exceeded the misbehaving threshold.
        pfrom->fDisconnect = true;
        CNode::Ban(pfrom->addr, BanReasonNodeMisbehaving);
        return error("VERSION was not received before other messages - banning peer=%d ip=%s",
            pfrom->GetId(), pfrom->addrName.c_str());
    }


    else if (strCommand == NetMsgType::VERACK)
    {
        // If we haven't sent a VERSION message yet then we should not get a VERACK message.
        if (pfrom->tVersionSent < 0)
        {
            LOCK(cs_main);
            Misbehaving(pfrom->GetId(), 100);
            return error("VERACK received but we never sent a VERSION message - banning peer=%d version=%s ip=%s",
                pfrom->GetId(), pfrom->cleanSubVer, pfrom->addrName.c_str());
        }
        if (pfrom->fSuccessfullyConnected)
        {
            LOCK(cs_main);
            Misbehaving(pfrom->GetId(), 100);
            return error("duplicate VERACK received - banning peer=%d version=%s ip=%s", pfrom->GetId(),
                pfrom->cleanSubVer, pfrom->addrName.c_str());
        }

        pfrom->fSuccessfullyConnected = true;
        pfrom->SetRecvVersion(std::min(pfrom->nVersion, PROTOCOL_VERSION));

        // Mark this node as currently connected, so we update its timestamp later.
        if (pfrom->fNetworkNode) {
            LOCK(cs_main);
            State(pfrom->GetId())->fCurrentlyConnected = true;
        }

        if (pfrom->nVersion >= SENDHEADERS_VERSION) {
            // Tell our peer we prefer to receive headers rather than inv's
            // We send this to non-NODE NETWORK peers as well, because even
            // non-NODE NETWORK peers can announce blocks (such as pruning
            // nodes)

            // BUIP010 Extreme Thinblocks: We only do inv/getdata for xthinblocks and so we must have headersfirst turned off
            if (!IsThinBlocksEnabled())
                pfrom->PushMessage(NetMsgType::SENDHEADERS);
        }

        // BU expedited procecessing requires the exchange of the listening port id but we have to send it in a separate version
        // message because we don't know if in the future Core will append more data to the end of the current VERSION message.
        // The BUVERSION should be after the VERACK message otherwise Core may flag an error if another messaged shows up before the VERACK is received.
        // The BUVERSION message is active from the protocol EXPEDITED_VERSION onwards.
        if (pfrom->nVersion >= EXPEDITED_VERSION)
        {
            pfrom->PushMessage(NetMsgType::BUVERSION, GetListenPort());
            pfrom->fBUVersionSent = true;
        }
    }


    else if (!pfrom->fSuccessfullyConnected && GetTime() - pfrom->tVersionSent > VERACK_TIMEOUT &&
             pfrom->tVersionSent >= 0)
    {
        // If verack is not received within timeout then disconnect.
        // The peer may be slow so disconnect them only, to give them another chance if they try to re-connect.
        // If they are a bad peer and keep trying to reconnect and still do not VERACK, they will eventually
        // get banned by the connection slot algorithm which tracks disconnects and reconnects.
        pfrom->fDisconnect = true;
        LogPrint("net", "ERROR: disconnecting - VERACK not received within %d seconds for peer=%d version=%s ip=%s\n",
            VERACK_TIMEOUT, pfrom->GetId(), pfrom->cleanSubVer, pfrom->addrName.c_str());

        // update connection tracker which is used by the connection slot algorithm.
        LOCK(cs_mapInboundConnectionTracker);
        CNetAddr ipAddress = (CNetAddr)pfrom->addr;
        mapInboundConnectionTracker[ipAddress].nEvictions += 1;
        mapInboundConnectionTracker[ipAddress].nLastEvictionTime = GetTime();

        return true; // return true so we don't get any process message failures in the log.
    }


    else if (strCommand == NetMsgType::ADDR)
    {
        std::vector<CAddress> vAddr;
        vRecv >> vAddr;

        // Don't want addr from older versions unless seeding
        if (pfrom->nVersion < CADDR_TIME_VERSION && addrman.size() > 1000)
            return true;
        if (vAddr.size() > 1000)
        {
            Misbehaving(pfrom->GetId(), 20);
            return error("message addr size() = %u", vAddr.size());
        }

        // Store the new addresses
        std::vector<CAddress> vAddrOk;
        int64_t nNow = GetAdjustedTime();
        int64_t nSince = nNow - 10 * 60;
        BOOST_FOREACH(CAddress& addr, vAddr)
        {
            boost::this_thread::interruption_point();

            if (addr.nTime <= 100000000 || addr.nTime > nNow + 10 * 60)
                addr.nTime = nNow - 5 * 24 * 60 * 60;
            pfrom->AddAddressKnown(addr);
            bool fReachable = IsReachable(addr);
            if (addr.nTime > nSince && !pfrom->fGetAddr && vAddr.size() <= 10 && addr.IsRoutable())
            {
                // Relay to a limited number of other nodes
                {
                    LOCK(cs_vNodes);
                    // Use deterministic randomness to send to the same nodes for 24 hours
                    // at a time so the addrKnowns of the chosen nodes prevent repeats
                    static uint256 hashSalt;
                    if (hashSalt.IsNull())
                        hashSalt = GetRandHash();
                    uint64_t hashAddr = addr.GetHash();
                    uint256 hashRand = ArithToUint256(UintToArith256(hashSalt) ^ (hashAddr<<32) ^ ((GetTime()+hashAddr)/(24*60*60)));
                    hashRand = Hash(BEGIN(hashRand), END(hashRand));
                    std::multimap<uint256, CNode*> mapMix;
                    BOOST_FOREACH(CNode* pnode, vNodes)
                    {
                        if (pnode->nVersion < CADDR_TIME_VERSION)
                            continue;
                        unsigned int nPointer;
                        memcpy(&nPointer, &pnode, sizeof(nPointer));
                        uint256 hashKey = ArithToUint256(UintToArith256(hashRand) ^ nPointer);
                        hashKey = Hash(BEGIN(hashKey), END(hashKey));
                        mapMix.insert(std::make_pair(hashKey, pnode));
                    }
                    int nRelayNodes = fReachable ? 2 : 1; // limited relaying of addresses outside our network(s)
                    for (std::multimap<uint256, CNode*>::iterator mi = mapMix.begin(); mi != mapMix.end() && nRelayNodes-- > 0; ++mi)
                        ((*mi).second)->PushAddress(addr);
                }
            }
            // Do not store addresses outside our network
            if (fReachable)
                vAddrOk.push_back(addr);
        }
        addrman.Add(vAddrOk, pfrom->addr, 2 * 60 * 60);
        if (vAddr.size() < 1000)
            pfrom->fGetAddr = false;
        if (pfrom->fOneShot)
            pfrom->fDisconnect = true;
    }

    else if (strCommand == NetMsgType::SENDHEADERS)
    {
        LOCK(cs_main);
        State(pfrom->GetId())->fPreferHeaders = true;
    }


    else if (strCommand == NetMsgType::INV)
    {
        std::vector<CInv> vInv;
        vRecv >> vInv;

        // Message Consistency Checking
        //   Check size == 0 to be intolerant of an empty and useless request.
        //   Validate that INVs are a valid type and not null.
        if (vInv.size() > MAX_INV_SZ || vInv.empty())
        {
            LOCK(cs_main);
            Misbehaving(pfrom->GetId(), 20);
            return error("message inv size() = %u", vInv.size());
        }
        for (unsigned int nInv = 0; nInv < vInv.size(); nInv++)
        {
            const CInv &inv = vInv[nInv];
            if (!((inv.type == MSG_TX) || (inv.type == MSG_BLOCK)) || inv.hash.IsNull())
            {
                LOCK(cs_main);
                Misbehaving(pfrom->GetId(), 20);
                return error("message inv invalid type = %u or is null hash %s", inv.type, inv.hash.ToString());
            }
        }
        
        bool fBlocksOnly = GetBoolArg("-blocksonly", DEFAULT_BLOCKSONLY);

        // Allow whitelisted peers to send data other than blocks in blocks only mode if whitelistrelay is true
        if (pfrom->fWhitelisted && GetBoolArg("-whitelistrelay", DEFAULT_WHITELISTRELAY))
            fBlocksOnly = false;

        LOCK(cs_main);

        for (unsigned int nInv = 0; nInv < vInv.size(); nInv++)
        {
            const CInv &inv = vInv[nInv];

            boost::this_thread::interruption_point();

            bool fAlreadyHave = AlreadyHave(inv);
            LogPrint("net", "got inv: %s  %s peer=%d\n", inv.ToString(), fAlreadyHave ? "have" : "new", pfrom->id);

            if (inv.type == MSG_BLOCK) {
                UpdateBlockAvailability(pfrom->GetId(), inv.hash);
                // RE !IsInitialBlockDownload(): We do not want to get the block if the system is executing the initial block download because
                // blocks are stored in block files in the order of arrival.  So grabbing blocks "early" will cause new blocks to be sprinkled
                // throughout older block files.  This will stop those files from being pruned.   !IsInitialBlockDownload() can be removed if
                // a better block storage system is devised.
                if ((!fAlreadyHave && !fImporting && !fReindex && !IsInitialBlockDownload()) ||
                    (!fAlreadyHave && !fImporting && !fReindex && Params().NetworkIDString() == "regtest")) {  // BU request && !mapBlocksInFlight.count(inv.hash)) {
		    requester.AskFor(inv, pfrom);
                }
                else {
		    LogPrint("net", "skipping request of block %s.  already have: %d  importing: %d  reindex: %d  isChainNearlySyncd: %d\n",inv.hash.ToString(),fAlreadyHave,fImporting,fReindex,IsChainNearlySyncd());
		}
            }
            else
            {
                pfrom->AddInventoryKnown(inv);
                if (fBlocksOnly)
                    LogPrint("net", "transaction (%s) inv sent in violation of protocol peer=%d\n", inv.hash.ToString(), pfrom->id);
                // RE !IsInitialBlockDownload(): during IBD, its a waste of bandwidth to grab transactions, they will likely be included
                // in blocks that we IBD download anyway.  This is especially important as transaction volumes increase.
                else if (!fAlreadyHave && !fImporting && !fReindex && !IsInitialBlockDownload())
                    requester.AskFor(inv,pfrom); // BU manage outgoing requests.  was: pfrom->AskFor(inv);
            }

            // Track requests for our stuff
            GetMainSignals().Inventory(inv.hash);

            if (pfrom->nSendSize > (SendBufferSize() * 2)) {
                Misbehaving(pfrom->GetId(), 50);
                return error("send buffer size() = %u", pfrom->nSendSize);
            }
        }
    }


    else if (strCommand == NetMsgType::GETDATA)
    {
        std::vector<CInv> vInv;
        vRecv >> vInv;
        // BU check size == 0 to be intolerant of an empty and useless request
        if ((vInv.size() > MAX_INV_SZ)||(vInv.size() == 0))
        {
            Misbehaving(pfrom->GetId(), 20);
            return error("message getdata size() = %u", vInv.size());
        }

        // Validate that INVs are a valid type
        for (unsigned int nInv = 0; nInv < vInv.size(); nInv++)
        {
            const CInv &inv = vInv[nInv];
            if (!((inv.type == MSG_TX) || (inv.type == MSG_BLOCK) || (inv.type == MSG_FILTERED_BLOCK) || (inv.type == MSG_THINBLOCK) || (inv.type == MSG_XTHINBLOCK)))
            {
                Misbehaving(pfrom->GetId(), 20);
                return error("message inv invalid type = %u", inv.type);                
            }
            // inv.hash does not need validation, since SHA2556 hash can be any value
        }
        

        if (fDebug || (vInv.size() != 1))
            LogPrint("net", "received getdata (%u invsz) peer=%d\n", vInv.size(), pfrom->id);

        if ((fDebug && vInv.size() > 0) || (vInv.size() == 1))
            LogPrint("net", "received getdata for: %s peer=%d\n", vInv[0].ToString(), pfrom->id);

        pfrom->vRecvGetData.insert(pfrom->vRecvGetData.end(), vInv.begin(), vInv.end());
        ProcessGetData(pfrom, chainparams.GetConsensus());
    }


    else if (strCommand == NetMsgType::GETBLOCKS)
    {
        CBlockLocator locator;
        uint256 hashStop;
        vRecv >> locator >> hashStop;

        LOCK(cs_main);

        // Find the last block the caller has in the main chain
        CBlockIndex* pindex = FindForkInGlobalIndex(chainActive, locator);

        // Send the rest of the chain
        if (pindex)
            pindex = chainActive.Next(pindex);
        int nLimit = 500;
        LogPrint("net", "getblocks %d to %s limit %d from peer=%d\n", (pindex ? pindex->nHeight : -1), hashStop.IsNull() ? "end" : hashStop.ToString(), nLimit, pfrom->id);
        for (; pindex; pindex = chainActive.Next(pindex))
        {
            if (pindex->GetBlockHash() == hashStop)
            {
                LogPrint("net", "  getblocks stopping at %d %s\n", pindex->nHeight, pindex->GetBlockHash().ToString());
                break;
            }
            // If pruning, don't inv blocks unless we have on disk and are likely to still have
            // for some reasonable time window (1 hour) that block relay might require.
            const int nPrunedBlocksLikelyToHave = MIN_BLOCKS_TO_KEEP - 3600 / chainparams.GetConsensus().nPowTargetSpacing;
            if (fPruneMode && (!(pindex->nStatus & BLOCK_HAVE_DATA) || pindex->nHeight <= chainActive.Tip()->nHeight - nPrunedBlocksLikelyToHave))
            {
                LogPrint("net", " getblocks stopping, pruned or too old block at %d %s\n", pindex->nHeight, pindex->GetBlockHash().ToString());
                break;
            }
            pfrom->PushInventory(CInv(MSG_BLOCK, pindex->GetBlockHash()));
            if (--nLimit <= 0)
            {
                // When this block is requested, we'll send an inv that'll
                // trigger the peer to getblocks the next batch of inventory.
                LogPrint("net", "  getblocks stopping at limit %d %s\n", pindex->nHeight, pindex->GetBlockHash().ToString());
                pfrom->hashContinue = pindex->GetBlockHash();
                break;
            }
        }
    }


    else if (strCommand == NetMsgType::GETHEADERS)
    {
        CBlockLocator locator;
        uint256 hashStop;
        vRecv >> locator >> hashStop;

        if (IsInitialBlockDownload() && !pfrom->fWhitelisted) {
            LogPrint("net", "Ignoring getheaders from peer=%d because node is in initial block download\n", pfrom->id);
            return true;
        }

        LOCK(cs_main);
        CNodeState *nodestate = State(pfrom->GetId());
        CBlockIndex* pindex = NULL;
        if (locator.IsNull())
        {
            // If locator is null, return the hashStop block
            BlockMap::iterator mi = mapBlockIndex.find(hashStop);
            if (mi == mapBlockIndex.end())
                return true;
            pindex = (*mi).second;
        }
        else
        {
            // Find the last block the caller has in the main chain
            pindex = FindForkInGlobalIndex(chainActive, locator);
            if (pindex)
                pindex = chainActive.Next(pindex);
        }

        // we must use CBlocks, as CBlockHeaders won't include the 0x00 nTx count at the end
        std::vector<CBlock> vHeaders;
        int nLimit = MAX_HEADERS_RESULTS;
        LogPrint("net", "getheaders %d to %s from peer=%d\n", (pindex ? pindex->nHeight : -1), hashStop.ToString(), pfrom->id);
        for (; pindex; pindex = chainActive.Next(pindex))
        {
            vHeaders.push_back(pindex->GetBlockHeader());
            if (--nLimit <= 0 || pindex->GetBlockHash() == hashStop)
                break;
        }
        // pindex can be NULL either if we sent chainActive.Tip() OR
        // if our peer has chainActive.Tip() (and thus we are sending an empty
        // headers message). In both cases it's safe to update
        // pindexBestHeaderSent to be our tip.
        nodestate->pindexBestHeaderSent = pindex ? pindex : chainActive.Tip();
        pfrom->PushMessage(NetMsgType::HEADERS, vHeaders);
    }


    else if (strCommand == NetMsgType::TX)
    {
        // Stop processing the transaction early if
        // We are in blocks only mode and peer is either not whitelisted or whitelistrelay is off
        if (GetBoolArg("-blocksonly", DEFAULT_BLOCKSONLY) && (!pfrom->fWhitelisted || !GetBoolArg("-whitelistrelay", DEFAULT_WHITELISTRELAY)))
        {
            LogPrint("net", "transaction sent in violation of protocol peer=%d\n", pfrom->id);
            return true;
        }

        std::vector<uint256> vWorkQueue;
        std::vector<uint256> vEraseQueue;
        CTransaction tx;
        vRecv >> tx;

        CInv inv(MSG_TX, tx.GetHash());
        pfrom->AddInventoryKnown(inv);
        requester.Received(inv, pfrom, msgSize);

        LOCK(cs_main);

        bool fMissingInputs = false;
        CValidationState state;

        pfrom->setAskFor.erase(inv.hash);
        mapAlreadyAskedFor.erase(inv.hash);

        // Check for recently rejected (and do other quick existence checks)
        if (!AlreadyHave(inv) && AcceptToMemoryPool(mempool, state, tx, true, &fMissingInputs))
        {
            mempool.check(pcoinsTip);
            RelayTransaction(tx);
            vWorkQueue.push_back(inv.hash);

            LogPrint("mempool", "AcceptToMemoryPool: peer=%d: accepted %s (poolsz %u txn, %u kB)\n",
                pfrom->id,
                tx.GetHash().ToString(),
                mempool.size(), mempool.DynamicMemoryUsage() / 1000);

            // Recursively process any orphan transactions that depended on this one
            LOCK(cs_orphancache);
            std::set<NodeId> setMisbehaving;
            for (unsigned int i = 0; i < vWorkQueue.size(); i++)
            {
                std::map<uint256, std::set<uint256> >::iterator itByPrev = mapOrphanTransactionsByPrev.find(vWorkQueue[i]);
                if (itByPrev == mapOrphanTransactionsByPrev.end())
                    continue;
                for (std::set<uint256>::iterator mi = itByPrev->second.begin();
                     mi != itByPrev->second.end();
                     ++mi)
                {
                    const uint256& orphanHash = *mi;
                    const CTransaction& orphanTx = mapOrphanTransactions[orphanHash].tx;
                    NodeId fromPeer = mapOrphanTransactions[orphanHash].fromPeer;
                    bool fMissingInputs2 = false;
                    // Use a dummy CValidationState so someone can't setup nodes to counter-DoS based on orphan
                    // resolution (that is, feeding people an invalid transaction based on LegitTxX in order to get
                    // anyone relaying LegitTxX banned)
                    CValidationState stateDummy;


                    if (setMisbehaving.count(fromPeer))
                        continue;
                    if (AcceptToMemoryPool(mempool, stateDummy, orphanTx, true, &fMissingInputs2))
                    {
                        LogPrint("mempool", "   accepted orphan tx %s\n", orphanHash.ToString());
                        RelayTransaction(orphanTx);
                        vWorkQueue.push_back(orphanHash);
                        vEraseQueue.push_back(orphanHash);
                    }
                    else if (!fMissingInputs2)
                    {
                        int nDos = 0;
                        if (stateDummy.IsInvalid(nDos) && nDos > 0)
                        {
                            // Punish peer that gave us an invalid orphan tx
                            Misbehaving(fromPeer, nDos);
                            setMisbehaving.insert(fromPeer);
                            LogPrint("mempool", "   invalid orphan tx %s\n", orphanHash.ToString());
                        }
                        // Has inputs but not accepted to mempool
                        // Probably non-standard or insufficient fee/priority
                        LogPrint("mempool", "   removed orphan tx %s\n", orphanHash.ToString());
                        vEraseQueue.push_back(orphanHash);
                        if (recentRejects) recentRejects->insert(orphanHash);  // should always be true
                    }
                    mempool.check(pcoinsTip);
                }
            }
            BOOST_FOREACH(uint256 hash, vEraseQueue)
                EraseOrphanTx(hash);

            //  BU: Xtreme thinblocks - purge orphans that are too old
            EraseOrphansByTime();
        }
        else if (fMissingInputs)
        {
            LOCK(cs_orphancache);
            AddOrphanTx(tx, pfrom->GetId());

            // DoS prevention: do not allow mapOrphanTransactions to grow unbounded
            unsigned int nMaxOrphanTx = (unsigned int)std::max((int64_t)0, GetArg("-maxorphantx", DEFAULT_MAX_ORPHAN_TRANSACTIONS));
            unsigned int nEvicted = LimitOrphanTxSize(nMaxOrphanTx);
            if (nEvicted > 0)
                LogPrint("mempool", "mapOrphan overflow, removed %u tx\n", nEvicted);
        } else {
            if (recentRejects) recentRejects->insert(tx.GetHash());  // should always be true

            if (pfrom->fWhitelisted && GetBoolArg("-whitelistforcerelay", DEFAULT_WHITELISTFORCERELAY)) {
                // Always relay transactions received from whitelisted peers, even
                // if they were already in the mempool or rejected from it due
                // to policy, allowing the node to function as a gateway for
                // nodes hidden behind it.
                //
                // Never relay transactions that we would assign a non-zero DoS
                // score for, as we expect peers to do the same with us in that
                // case.
                int nDoS = 0;
                if (!state.IsInvalid(nDoS) || nDoS == 0) {
                    LogPrintf("Force relaying tx %s from whitelisted peer=%d\n", tx.GetHash().ToString(), pfrom->id);
                    RelayTransaction(tx);
                } else {
                    LogPrintf("Not relaying invalid transaction %s from whitelisted peer=%d (%s)\n", tx.GetHash().ToString(), pfrom->id, FormatStateMessage(state));
                }
            }
        }
        int nDoS = 0;
        if (state.IsInvalid(nDoS))
        {
            LogPrint("mempoolrej", "%s from peer=%d was not accepted: %s\n", tx.GetHash().ToString(),
                pfrom->id,
                FormatStateMessage(state));
            if (state.GetRejectCode() < REJECT_INTERNAL) // Never send AcceptToMemoryPool's internal codes over P2P
                pfrom->PushMessage(NetMsgType::REJECT, strCommand, (unsigned char)state.GetRejectCode(),
                                   state.GetRejectReason().substr(0, MAX_REJECT_MESSAGE_LENGTH), inv.hash);
            if (nDoS > 0)
                Misbehaving(pfrom->GetId(), nDoS);
        }
        FlushStateToDisk(state, FLUSH_STATE_PERIODIC);
    }


    else if (strCommand == NetMsgType::HEADERS && !fImporting && !fReindex) // Ignore headers received while importing
    {
        std::vector<CBlockHeader> headers;

        // Bypass the normal CBlock deserialization, as we don't want to risk deserializing 2000 full blocks.
        unsigned int nCount = ReadCompactSize(vRecv);
        if (nCount > MAX_HEADERS_RESULTS) {
            Misbehaving(pfrom->GetId(), 20);
            return error("headers message size = %u", nCount);
        }
        headers.resize(nCount);
        for (unsigned int n = 0; n < nCount; n++) {
            vRecv >> headers[n];
            ReadCompactSize(vRecv); // ignore tx count; assume it is 0.
        }

        LOCK(cs_main);

        if (nCount == 0) {
            // Nothing interesting. Stop asking this peers for more headers.
            return true;
        }

        CBlockIndex *pindexLast = NULL;
        BOOST_FOREACH(const CBlockHeader& header, headers) {
            CValidationState state;
            if (pindexLast != NULL && header.hashPrevBlock != pindexLast->GetBlockHash()) {
                Misbehaving(pfrom->GetId(), 20);
                return error("non-continuous headers sequence");
            }
            if (!AcceptBlockHeader(header, state, chainparams, &pindexLast)) {
                int nDoS;
                if (state.IsInvalid(nDoS)) {
                    if (nDoS > 0)
                        Misbehaving(pfrom->GetId(), nDoS);
                    return error("invalid header received");
                }
            }
        }

        if (pindexLast)
            UpdateBlockAvailability(pfrom->GetId(), pindexLast->GetBlockHash());

        if (nCount == MAX_HEADERS_RESULTS && pindexLast) {
            // Headers message had its maximum size; the peer may have more headers.
            // TODO: optimize: if pindexLast is an ancestor of chainActive.Tip or pindexBestHeader, continue
            // from there instead.
            LogPrint("net", "more getheaders (%d) to end to peer=%d (startheight:%d)\n", pindexLast->nHeight, pfrom->id, pfrom->nStartingHeight);
            pfrom->PushMessage(NetMsgType::GETHEADERS, chainActive.GetLocator(pindexLast), uint256());
        }

        bool fCanDirectFetch = CanDirectFetch(chainparams.GetConsensus());
        CNodeState *nodestate = State(pfrom->GetId());
        nodestate->fFirstHeadersReceived = true;
        // If this set of headers is valid and ends in a block with at least as
        // much work as our tip, download as much as possible.
        if (fCanDirectFetch && pindexLast && pindexLast->IsValid(BLOCK_VALID_TREE) && chainActive.Tip()->nChainWork <= pindexLast->nChainWork) {
            std::vector<CBlockIndex *> vToFetch;
            CBlockIndex *pindexWalk = pindexLast;
            // Calculate all the blocks we'd need to switch to pindexLast, up to a limit.
            while (pindexWalk && !chainActive.Contains(pindexWalk) && vToFetch.size() <= MAX_BLOCKS_IN_TRANSIT_PER_PEER) {
                if (!(pindexWalk->nStatus & BLOCK_HAVE_DATA) &&
                        !mapBlocksInFlight.count(pindexWalk->GetBlockHash())) {
                    // We don't have this block, and it's not yet in flight.
                    vToFetch.push_back(pindexWalk);
                }
                pindexWalk = pindexWalk->pprev;
            }
            // If pindexWalk still isn't on our main chain, we're looking at a
            // very large reorg at a time we think we're close to caught up to
            // the main chain -- this shouldn't really happen.  Bail out on the
            // direct fetch and rely on parallel download instead.
            if (pindexWalk && !chainActive.Contains(pindexWalk)) {
                LogPrint("net", "Large reorg, won't direct fetch to %s (%d)\n",
                        pindexLast->GetBlockHash().ToString(),
                        pindexLast->nHeight);
            //} else {   BU: We don't support headers first for XThinblocks.
            } else if (!IsThinBlocksEnabled()) {
                std::vector<CInv> vGetData;
                // Download as much as possible, from earliest to latest.
                BOOST_REVERSE_FOREACH(CBlockIndex *pindex, vToFetch) {
                    if (nodestate->nBlocksInFlight >= (int)MAX_BLOCKS_IN_TRANSIT_PER_PEER) {
                        // Can't download any more from this peer
                        break;
                    }
                    // pindex must be nonnull because we populated vToFetch a few lines above
                    vGetData.push_back(CInv(MSG_BLOCK, pindex->GetBlockHash()));
                    MarkBlockAsInFlight(pfrom->GetId(), pindex->GetBlockHash(), chainparams.GetConsensus(), pindex);
                    LogPrint("net", "Requesting block %s from  peer=%d\n",
                            pindex->GetBlockHash().ToString(), pfrom->id);
                }
                if (vGetData.size() > 1) {
                    LogPrint("net", "Downloading blocks toward %s (%d) via headers direct fetch\n",
                            pindexLast->GetBlockHash().ToString(), pindexLast->nHeight);
                }
                if (vGetData.size() > 0) {
                    pfrom->PushMessage(NetMsgType::GETDATA, vGetData);
                }
            }
        }

        CheckBlockIndex(chainparams.GetConsensus());

        IsChainNearlySyncdInit(); // BUIP010 XTHIN
        IsInitialBlockDownloadInit();
    }

    // BUIP010 Xtreme Thinblocks: begin section
    else if (strCommand == NetMsgType::GET_XTHIN && !fImporting && !fReindex && IsThinBlocksEnabled())
    {

        if (!pfrom->ThinBlockCapable())
        {
            LOCK(cs_main);
            Misbehaving(pfrom->GetId(), 100);
            return error("Thinblock message received from a non thinblock node, peer=%d", pfrom->GetId());
        }

        // Check for Misbehaving and DOS
        // If they make more than 20 requests in 10 minutes then disconnect them
        {
            LOCK(cs_vNodes);
            if (pfrom->nGetXthinLastTime <= 0)
                pfrom->nGetXthinLastTime = GetTime();
            uint64_t nNow = GetTime();
            pfrom->nGetXthinCount *= std::pow(1.0 - 1.0/600.0, (double)(nNow - pfrom->nGetXthinLastTime));
            pfrom->nGetXthinLastTime = nNow;
            pfrom->nGetXthinCount += 1;
            LogPrint("thin", "nGetXthinCount is %f\n", pfrom->nGetXthinCount);
            if (chainparams.NetworkIDString() == "main") // other networks have variable mining rates
            {
                if (pfrom->nGetXthinCount >= 20)
                {
                    LOCK(cs_main);
                    Misbehaving(pfrom->GetId(), 100);  // If they exceed the limit then disconnect them
                    return error("requesting too many get_xthin");                
                }
            }
        }

        CBloomFilter filterMemPool;
        CInv inv;
        vRecv >> inv >> filterMemPool;

        // Message consistency checking
        if (!((inv.type == MSG_XTHINBLOCK) || (inv.type == MSG_THINBLOCK)) || inv.hash.IsNull())
        {
            LOCK(cs_main);
            Misbehaving(pfrom->GetId(), 100);
            return error("invalid get_xthin type=%u hash=%s", inv.type, inv.hash.ToString());                
        }
        

        // Validates that the filter is reasonably sized.
        LoadFilter(pfrom, &filterMemPool);
        {
            LOCK(cs_main);
            BlockMap::iterator mi = mapBlockIndex.find(inv.hash);
            if (mi == mapBlockIndex.end())
            {
                Misbehaving(pfrom->GetId(), 100);
                return error("Peer %s (%d) requested nonexistent block %s", pfrom->addrName.c_str(), pfrom->id, inv.hash.ToString());
            }

            CBlock block;
            const Consensus::Params& consensusParams = Params().GetConsensus();
            if (!ReadBlockFromDisk(block, (*mi).second, consensusParams))
            {
                // We don't have the block yet, although we know about it.
                return error("Peer %s (%d) requested block %s that cannot be read", pfrom->addrName.c_str(), pfrom->id, inv.hash.ToString());
            }
            else
            {
                SendXThinBlock(block, pfrom, inv);
            }
        }
    }


    else if (strCommand == NetMsgType::XPEDITEDREQUEST)
    {
<<<<<<< HEAD
        HandleExpeditedRequest(vRecv, pfrom);
    }


    else if (strCommand == NetMsgType::XPEDITEDBLK)
=======
	HandleExpeditedRequest(vRecv, pfrom);
    }


    else if (strCommand == NetMsgType::XPEDITEDBLK && !fImporting && !fReindex && IsChainNearlySyncd())
>>>>>>> 69831328
    {
	if (!HandleExpeditedBlock(vRecv, pfrom))
        {
            LOCK(cs_main);
            Misbehaving(pfrom->GetId(), 5);
            return false;            
        }
    }


<<<<<<< HEAD
    // BU - used to pass BU specific version information similar to NetMsgType::VERSION
=======
    // BUVERSION is used to pass BU specific version information similar to NetMsgType::VERSION
    // and is exchanged after the VERSION and VERACK are both sent and received.
>>>>>>> 69831328
    else if (strCommand == NetMsgType::BUVERSION)
    {
        // If we never sent a VERACK message then we should not get a BUVERSION message.
        if (!pfrom->fVerackSent)
        {
            LOCK(cs_main);
            Misbehaving(pfrom->GetId(), 100);
            return error("BUVERSION received but we never sent a VERACK message - banning peer=%d version=%s ip=%s",
                pfrom->GetId(), pfrom->cleanSubVer, pfrom->addrName.c_str());
        }
        // Each connection can only send one version message
        if (pfrom->addrFromPort != 0)
        {
            pfrom->PushMessage(NetMsgType::REJECT, strCommand, REJECT_DUPLICATE, std::string("Duplicate BU version message"));
            LOCK(cs_main);
            Misbehaving(pfrom->GetId(), 100);
            return error("Duplicate BU version message received from peer=%d version=%s ip=%s",
                pfrom->GetId(), pfrom->cleanSubVer, pfrom->addrName.c_str());
        }

        // addrFromPort is needed for connecting and initializing Xpedited forwarding.
        vRecv >> pfrom->addrFromPort;
        pfrom->PushMessage(NetMsgType::BUVERACK);
    }
    // Final handshake for BU specific version information similar to NetMsgType::VERACK
    else if (strCommand == NetMsgType::BUVERACK)
    {
        // If we never sent a BUVERSION message then we should not get a VERACK message.
        if (!pfrom->fBUVersionSent)
        {
            LOCK(cs_main);
            Misbehaving(pfrom->GetId(), 100);
            return error("BUVERACK received but we never sent a BUVERSION message - banning peer=%d version=%s ip=%s",
                pfrom->GetId(), pfrom->cleanSubVer, pfrom->addrName.c_str());
        }

        // This step done after final handshake
        CheckAndRequestExpeditedBlocks(pfrom);
    }

    else if (strCommand == NetMsgType::XTHINBLOCK && !fImporting && !fReindex &&
        !IsInitialBlockDownload() &&
        IsThinBlocksEnabled())
    {
        if (!pfrom->ThinBlockCapable())
        {
            LOCK(cs_main);
            Misbehaving(pfrom->GetId(), 100);
            return error("xthinblock message received from a non thinblock node, peer=%d", pfrom->GetId());
        }

        CXThinBlock thinBlock;
        vRecv >> thinBlock;

        // Message consistency checking
        if (!IsThinBlockValid(pfrom, thinBlock.vMissingTx, thinBlock.header))
        {
            LOCK(cs_main);
            Misbehaving(pfrom->GetId(), 100);
            return error("Invalid xthinblock received");
        }

        // Send expedited block ASAP
        CInv inv(MSG_BLOCK, thinBlock.header.GetHash());
        if (!IsRecentlyExpeditedAndStore(inv.hash))
            SendExpeditedBlock(thinBlock, 0, pfrom);

        // Is there a previous block or header to connect with?
        {
            LOCK(cs_main);
            uint256 prevHash = thinBlock.header.hashPrevBlock;
            BlockMap::iterator mi = mapBlockIndex.find(prevHash);
            if (mi == mapBlockIndex.end())
            {
                Misbehaving(pfrom->GetId(), 10);
                return error("xthinblock from peer %s (%d) will not connect, unknown previous block %s",
                    pfrom->addrName.c_str(),
                    pfrom->id,
                    prevHash.ToString());
            }
            CBlockIndex* pprev = mi->second;
            CValidationState state;
            if (!ContextualCheckBlockHeader(thinBlock.header, state, pprev))
            {
                // Thin block does not fit within our blockchain
                Misbehaving(pfrom->GetId(), 100);
                return error("thinblock from peer %s (%d) contextual error: %s",
                    pfrom->addrName.c_str(),
                    pfrom->id,
                    state.GetRejectReason().c_str());
            }
        }

        int nSizeThinBlock = ::GetSerializeSize(thinBlock, SER_NETWORK, PROTOCOL_VERSION);
        LogPrint("thin", "Received xthinblock %s from peer %s (%d). Size %d bytes.\n", inv.hash.ToString(),
            pfrom->addrName.c_str(),
            pfrom->id,
            nSizeThinBlock);

        bool fAlreadyHave = false;
        // An expedited block or re-requested xthin can arrive and beat the original thin block request/response
        if (!pfrom->mapThinBlocksInFlight.count(inv.hash))
        {
            LogPrint("thin", "xthinblock %s from peer %s (%d) received but we may already have processed it\n", inv.hash.ToString(), pfrom->addrName.c_str(), pfrom->id);
            LOCK(cs_main);
            fAlreadyHave = AlreadyHave(inv); // I'll still continue processing if we don't have an accepted block yet
            if (fAlreadyHave)
                requester.Received(inv, pfrom, nSizeThinBlock); // record the bytes received from the thinblock even though we had it already
        }

        if (!fAlreadyHave)
           thinBlock.process(pfrom, nSizeThinBlock, strCommand);
    }


    else if (strCommand == NetMsgType::THINBLOCK && !fImporting && !fReindex &&
        !IsInitialBlockDownload() &&
        IsThinBlocksEnabled())
    {
        if (!pfrom->ThinBlockCapable())
        {
            LOCK(cs_main);
            Misbehaving(pfrom->GetId(), 100);
            return error("Thinblock message received from a non thinblock node, peer=%d", pfrom->GetId());
        }

        CThinBlock thinBlock;
        vRecv >> thinBlock;

        // Message consistency checking
        if (!IsThinBlockValid(pfrom, thinBlock.vMissingTx, thinBlock.header))
        {
            LOCK(cs_main);
            Misbehaving(pfrom->GetId(), 100);
            return error("Invalid thinblock received");
        }

        // Is there a previous block or header to connect with?
        {
            LOCK(cs_main);
            uint256 prevHash = thinBlock.header.hashPrevBlock;
            BlockMap::iterator mi = mapBlockIndex.find(prevHash);
            if (mi == mapBlockIndex.end())
            {
                Misbehaving(pfrom->GetId(), 10);
                return error("thinblock from peer %s (%d) will not connect, unknown previous block %s",
                    pfrom->addrName.c_str(),
                    pfrom->id,
                    prevHash.ToString());
            }
            CBlockIndex* pprev = mi->second;
            CValidationState state;
            if (!ContextualCheckBlockHeader(thinBlock.header, state, pprev))
            {
                // Thin block does not fit within our blockchain
                Misbehaving(pfrom->GetId(), 100);
                return error("thinblock from peer %s (%d) contextual error: %s",
                    pfrom->addrName.c_str(),
                    pfrom->id,
                    state.GetRejectReason().c_str());
            }
        }

        CInv inv(MSG_BLOCK, thinBlock.header.GetHash());
        int nSizeThinBlock = ::GetSerializeSize(thinBlock, SER_NETWORK, PROTOCOL_VERSION);
        LogPrint("thin", "received thinblock %s from peer %s (%d) of %d bytes\n", inv.hash.ToString(),
            pfrom->addrName.c_str(),
            pfrom->id,
            nSizeThinBlock);

        if (!pfrom->mapThinBlocksInFlight.count(inv.hash))
        {
            LogPrint("thin", "Thinblock received but not requested %s  peer=%d\n",inv.hash.ToString(), pfrom->id);
            LOCK(cs_main);
            Misbehaving(pfrom->GetId(), 20);
        }

        thinBlock.process(pfrom, nSizeThinBlock, strCommand);
    }


    else if (strCommand == NetMsgType::GET_XBLOCKTX && !fImporting && !fReindex &&
        !IsInitialBlockDownload() &&
        IsThinBlocksEnabled())
    {
        if (!pfrom->ThinBlockCapable())
        {
            LOCK(cs_main);
            Misbehaving(pfrom->GetId(), 100);
            return error("Thinblock message received from a non thinblock node, peer=%d", pfrom->GetId());
        }

        CXRequestThinBlockTx thinRequestBlockTx;
        vRecv >> thinRequestBlockTx;

        // Message consistency checking
        if (thinRequestBlockTx.setCheapHashesToRequest.empty() || thinRequestBlockTx.blockhash.IsNull())
        {
            LOCK(cs_main);
            Misbehaving(pfrom->GetId(), 100);
            return error("incorrectly constructed get_xblocktx received.  Banning peer=%d", pfrom->id);
        }

        // We use MSG_TX here even though we refer to blockhash because we need to track
        // how many xblocktx requests we make in case of DOS
        CInv inv(MSG_TX, thinRequestBlockTx.blockhash);
        LogPrint("thin", "received get_xblocktx for %s peer=%d\n", inv.hash.ToString(), pfrom->id);

        // Check for Misbehaving and DOS
        // If they make more than 20 requests in 10 minutes then disconnect them
        {
            LOCK(cs_vNodes);
            if (pfrom->nGetXBlockTxLastTime <= 0)
                pfrom->nGetXBlockTxLastTime = GetTime();
            uint64_t nNow = GetTime();
            pfrom->nGetXBlockTxCount *= std::pow(1.0 - 1.0/600.0, (double)(nNow - pfrom->nGetXBlockTxLastTime));
            pfrom->nGetXBlockTxLastTime = nNow;
            pfrom->nGetXBlockTxCount += 1;
            LogPrint("thin", "nGetXBlockTxCount is %f\n", pfrom->nGetXBlockTxCount);
            if (pfrom->nGetXBlockTxCount >= 20) {
                LOCK(cs_main);
                Misbehaving(pfrom->GetId(), 100);  // If they exceed the limit then disconnect them
                return error("DOS: Misbehaving - requesting too many xblocktx: %s\n", inv.hash.ToString());
            }
        }

        {
            LOCK(cs_main);
            std::vector<CTransaction> vTx;
            BlockMap::iterator mi = mapBlockIndex.find(inv.hash);
            if (mi == mapBlockIndex.end())
            {
                LOCK(cs_main);
                Misbehaving(pfrom->GetId(), 20);
                return error("Requested block is not available");          
            }
            else
            {
                CBlock block;
                const Consensus::Params& consensusParams = Params().GetConsensus();
                if (!ReadBlockFromDisk(block, (*mi).second, consensusParams))
                {
                    LOCK(cs_main);
                    Misbehaving(pfrom->GetId(), 20);
                    return error("Cannot load block from disk -- Block txn request before assembled");
                }
                else
                {
                    for (unsigned int i = 0; i < block.vtx.size(); i++)
                    {
                        uint64_t cheapHash = block.vtx[i].GetHash().GetCheapHash();
                        if(thinRequestBlockTx.setCheapHashesToRequest.count(cheapHash))
                            vTx.push_back(block.vtx[i]);
                    }
                }
            }
            CXThinBlockTx thinBlockTx(thinRequestBlockTx.blockhash, vTx);
            pfrom->PushMessage(NetMsgType::XBLOCKTX, thinBlockTx);
            pfrom->blocksSent += 1;
        }
    }


    else if (strCommand == NetMsgType::XBLOCKTX && !fImporting && !fReindex &&
        !IsInitialBlockDownload() &&
        IsThinBlocksEnabled())
    {
        if (!pfrom->ThinBlockCapable())
        {
            LOCK(cs_main);
            Misbehaving(pfrom->GetId(), 100);
            return error("Thinblock message received from a non thinblock node, peer=%d", pfrom->GetId());
        }

        CXThinBlockTx thinBlockTx;
        vRecv >> thinBlockTx;

        // Message consistency checking
        CInv inv(MSG_XTHINBLOCK, thinBlockTx.blockhash);
        if (thinBlockTx.vMissingTx.empty() || thinBlockTx.blockhash.IsNull() || pfrom->xThinBlockHashes.size() != pfrom->thinBlock.vtx.size())
        {
            {
                LOCK(cs_vNodes);
                pfrom->mapThinBlocksInFlight.erase(inv.hash);
                pfrom->thinBlockWaitingForTxns = -1;
                pfrom->thinBlock.SetNull();
            }

            // Clear the thinblock timer used for preferential download
            thindata.ClearThinBlockTimer(inv.hash);

            LOCK(cs_main);
            Misbehaving(pfrom->GetId(), 100);
            return error("incorrectly constructed xblocktx or inconsistent thinblock data received.  Banning peer=%d", pfrom->id);
        }

        LogPrint("net", "received blocktxs for %s peer=%d\n", inv.hash.ToString(), pfrom->id);
        if (!pfrom->mapThinBlocksInFlight.count(inv.hash))
        {
            LogPrint("thin", "xblocktx received but it was either not requested or it was beaten by another block %s  peer=%d\n", inv.hash.ToString(), pfrom->id);
            requester.Received(inv, pfrom, msgSize); // record the bytes received from the message
            return true;
        }

        // Create the mapMissingTx from all the supplied tx's in the xthinblock
        std::map<uint64_t, CTransaction> mapMissingTx;
        BOOST_FOREACH(CTransaction tx, thinBlockTx.vMissingTx)
            mapMissingTx[tx.GetHash().GetCheapHash()] = tx;

        int count = 0;
        for (size_t i = 0; i < pfrom->thinBlock.vtx.size(); i++)
        {
            if (pfrom->thinBlock.vtx[i].IsNull())
            {
	        std::map<uint64_t, CTransaction>::iterator val = mapMissingTx.find(pfrom->xThinBlockHashes[i]);
                if (val != mapMissingTx.end())
                {
                    pfrom->thinBlock.vtx[i] = val->second;
                    pfrom->thinBlockWaitingForTxns--;
                }
                count++;
            }
        }
        LogPrint("thin", "Got %d Re-requested txs, needed %d of them\n", thinBlockTx.vMissingTx.size(), count);

        if (pfrom->thinBlockWaitingForTxns == 0)
        {
            // We have all the transactions now that are in this block: try to reassemble and process.
            pfrom->thinBlockWaitingForTxns = -1;
            requester.Received(inv, pfrom, msgSize);

            // for compression statistics, we have to add up the size of xthinblock and the re-requested thinBlockTx.
            int nSizeThinBlockTx = ::GetSerializeSize(thinBlockTx, SER_NETWORK, PROTOCOL_VERSION);
            int blockSize = pfrom->thinBlock.GetSerializeSize(SER_NETWORK, CBlock::CURRENT_VERSION);
            LogPrint("thin", "Reassembled thin block for %s (%d bytes). Message was %d bytes (thinblock) and %d bytes (re-requested tx), compression ratio %3.2f\n",
                     pfrom->thinBlock.GetHash().ToString(),
                     blockSize,
                     pfrom->nSizeThinBlock,
                     nSizeThinBlockTx,
                     ((float) blockSize) / ( (float) pfrom->nSizeThinBlock + (float) nSizeThinBlockTx )
                     );

            // Update run-time statistics of thin block bandwidth savings.
            // We add the original thinblock size with the size of transactions that were re-requested.
            // This is NOT double counting since we never accounted for the original thinblock due to the re-request.
            thindata.UpdateInBound(nSizeThinBlockTx + pfrom->nSizeThinBlock, blockSize);
            LogPrint("thin", "thin block stats: %s\n", thindata.ToString());

            PV.HandleBlockMessage(pfrom, strCommand, pfrom->thinBlock, inv);
        }
        else
        {
            LogPrint("thin", "Failed to retrieve all transactions for block\n");
            // An expedited block may request transactions that we don't have
            //LOCK(cs_main);
            //Misbehaving(pfrom->GetId(), 100);
        }
    }
    // BUIP010 Xtreme Thinblocks: end section


    else if (strCommand == NetMsgType::BLOCK && !fImporting && !fReindex) // Ignore blocks received while importing
    {
        CBlock block;
        vRecv >> block;

        CInv inv(MSG_BLOCK, block.GetHash());
        LogPrint("blk", "received block %s peer=%d\n", inv.hash.ToString(), pfrom->id);
        UnlimitedLogBlock(block, inv.hash.ToString(), receiptTime);

        // If block was never requested then ban the peer. We should never received 
        // unrequested blocks unless we are doing testing in regtest.
        {
            LOCK(cs_main);
            if (mapBlocksInFlight.find(inv.hash) == mapBlocksInFlight.end() && !pfrom->fWhitelisted)
            {
                Misbehaving(pfrom->GetId(), 100);
                return error("Block %s was never requested, banning peer=%d", inv.hash.ToString(), pfrom->GetId());
            }
        }

        if (IsChainNearlySyncd()) // BU send the received block out expedited channels quickly
        {
            CValidationState state;
            if (CheckBlockHeader(block, state, true))  // block header is fine
                SendExpeditedBlock(block, pfrom);
        }
        // This comes after the check for block header and expedited forwarding, in case this
        // block is invalid we don't want to remove it from the request manager yet.
        requester.Received(inv, pfrom, msgSize);

         
        // Message consistency checking
        // NOTE: consistency checking is handled by checkblock() which is called during
        //       ProcessNewBlock() during HandleBlockMessage.
        PV.HandleBlockMessage(pfrom, strCommand, block, inv);
    }


    else if (strCommand == NetMsgType::GETADDR)
    {
        // This asymmetric behavior for inbound and outbound connections was introduced
        // to prevent a fingerprinting attack: an attacker can send specific fake addresses
        // to users' AddrMan and later request them by sending getaddr messages.
        // Making nodes which are behind NAT and can only make outgoing connections ignore
        // the getaddr message mitigates the attack.
        if (!pfrom->fInbound) {
            LogPrint("net", "Ignoring \"getaddr\" from outbound connection. peer=%d\n", pfrom->id);
            return true;
        }

        pfrom->vAddrToSend.clear();
        std::vector<CAddress> vAddr = addrman.GetAddr();
        BOOST_FOREACH(const CAddress &addr, vAddr)
            pfrom->PushAddress(addr);
    }


    else if (strCommand == NetMsgType::MEMPOOL)
    {
        if (CNode::OutboundTargetReached(false) && !pfrom->fWhitelisted)
        {
            LogPrint("net", "mempool request with bandwidth limit reached, disconnect peer=%d\n", pfrom->GetId());
            pfrom->fDisconnect = true;
            return true;
        }
        std::vector<uint256> vtxid;
        if (1)  // Keep this lock for as short as possible, causing 2.6 second locks
	  {
          LOCK2(cs_main, pfrom->cs_filter);
          mempool.queryHashes(vtxid);
	  }
        std::vector<CInv> vInv;
        BOOST_FOREACH(uint256& hash, vtxid) {
            CInv inv(MSG_TX, hash);
            if (pfrom->pfilter) {
                CTransaction tx;
                bool fInMemPool = mempool.lookup(hash, tx);
                if (!fInMemPool) continue; // another thread removed since queryHashes, maybe...
                if (!pfrom->pfilter->IsRelevantAndUpdate(tx)) continue;
            }
            vInv.push_back(inv);
            if (vInv.size() == MAX_INV_SZ) {
                pfrom->PushMessage(NetMsgType::INV, vInv);
                vInv.clear();
            }
        }
        if (vInv.size() > 0)
            pfrom->PushMessage(NetMsgType::INV, vInv);
    }


    else if (strCommand == NetMsgType::PING)
    {
        if (pfrom->nVersion > BIP0031_VERSION)
        {
            uint64_t nonce = 0;
            vRecv >> nonce;
            // Echo the message back with the nonce. This allows for two useful features:
            //
            // 1) A remote node can quickly check if the connection is operational
            // 2) Remote nodes can measure the latency of the network thread. If this node
            //    is overloaded it won't respond to pings quickly and the remote node can
            //    avoid sending us more work, like chain download requests.
            //
            // The nonce stops the remote getting confused between different pings: without
            // it, if the remote node sends a ping once per second and this node takes 5
            // seconds to respond to each, the 5th ping the remote sends would appear to
            // return very quickly.
            pfrom->PushMessage(NetMsgType::PONG, nonce);
        }
    }


    else if (strCommand == NetMsgType::PONG)
    {
        int64_t pingUsecEnd = nTimeReceived;
        uint64_t nonce = 0;
        size_t nAvail = vRecv.in_avail();
        bool bPingFinished = false;
        std::string sProblem;

        if (nAvail >= sizeof(nonce)) {
            vRecv >> nonce;

            // Only process pong message if there is an outstanding ping (old ping without nonce should never pong)
            if (pfrom->nPingNonceSent != 0) {
                if (nonce == pfrom->nPingNonceSent) {
                    // Matching pong received, this ping is no longer outstanding
                    bPingFinished = true;
                    int64_t pingUsecTime = pingUsecEnd - pfrom->nPingUsecStart;
                    if (pingUsecTime > 0) {
                        // Successful ping time measurement, replace previous
                        pfrom->nPingUsecTime = pingUsecTime;
                        pfrom->nMinPingUsecTime = std::min(pfrom->nMinPingUsecTime, pingUsecTime);
                    } else {
                        // This should never happen
                        sProblem = "Timing mishap";
                    }
                } else {
                    // Nonce mismatches are normal when pings are overlapping
                    sProblem = "Nonce mismatch";
                    if (nonce == 0) {
                        // This is most likely a bug in another implementation somewhere; cancel this ping
                        bPingFinished = true;
                        sProblem = "Nonce zero";
                    }
                }
            } else {
                sProblem = "Unsolicited pong without ping";
            }
        } else {
            // This is most likely a bug in another implementation somewhere; cancel this ping
            bPingFinished = true;
            sProblem = "Short payload";
        }

        if (!(sProblem.empty())) {
            LogPrint("net", "pong peer=%d: %s, %x expected, %x received, %u bytes\n",
                pfrom->id,
                sProblem,
                pfrom->nPingNonceSent,
                nonce,
                nAvail);
        }
        if (bPingFinished) {
            pfrom->nPingNonceSent = 0;
        }
    }


    else if (strCommand == NetMsgType::FILTERLOAD)
    {
        CBloomFilter filter;
        vRecv >> filter;

        if (!filter.IsWithinSizeConstraints())
        {
            // There is no excuse for sending a too-large filter
            Misbehaving(pfrom->GetId(), 100);
            return false;
        }
        else
        {
            LOCK(pfrom->cs_filter);
            delete pfrom->pfilter;
            pfrom->pfilter = new CBloomFilter(filter);
            pfrom->pfilter->UpdateEmptyFull();
        }
        pfrom->fRelayTxes = true;
    }


    else if (strCommand == NetMsgType::FILTERADD)
    {
        std::vector<unsigned char> vData;
        vRecv >> vData;

        // Nodes must NEVER send a data item > 520 bytes (the max size for a script data object,
        // and thus, the maximum size any matched object can have) in a filteradd message
        if (vData.size() > MAX_SCRIPT_ELEMENT_SIZE)
        {
            Misbehaving(pfrom->GetId(), 100);
        } else {
            LOCK(pfrom->cs_filter);
            if (pfrom->pfilter)
                pfrom->pfilter->insert(vData);
            else
                Misbehaving(pfrom->GetId(), 100);
        }
    }


    else if (strCommand == NetMsgType::FILTERCLEAR)
    {
        LOCK(pfrom->cs_filter);
        delete pfrom->pfilter;
        pfrom->pfilter = new CBloomFilter();
        pfrom->fRelayTxes = true;
    }


    else if (strCommand == NetMsgType::REJECT)
    {
        // BU: Request manager: this was restructured to not just be active in fDebug mode so that the request manager can be notified of request rejections.
	try {
	  std::string strMsg; unsigned char ccode; std::string strReason;
	  uint256 hash;

	  vRecv >> LIMITED_STRING(strMsg, CMessageHeader::COMMAND_SIZE) >> ccode >> LIMITED_STRING(strReason, MAX_REJECT_MESSAGE_LENGTH);
	  std::ostringstream ss;
	  ss << strMsg << " code " << itostr(ccode) << ": " << strReason;

          // BU: Check request manager reject codes
	  if (strMsg == NetMsgType::BLOCK || strMsg == NetMsgType::TX)
	    {
	      vRecv >> hash;
              ss << ": hash " << hash.ToString();

              // We need to see this reject message in either "req" or "net" debug mode
	      LogPrint("req", "Reject %s\n", SanitizeString(ss.str()));
	      LogPrint("net", "Reject %s\n", SanitizeString(ss.str()));

              if (strMsg == NetMsgType::BLOCK)
	        {
	          requester.Rejected(CInv(MSG_BLOCK,hash), pfrom, ccode);
	        }
	      else if (strMsg == NetMsgType::TX)
	        {
	          requester.Rejected(CInv(MSG_TX,hash), pfrom, ccode);
	        }
            }
	 // if (fDebug) {
	    //ostringstream ss;
	    //ss << strMsg << " code " << itostr(ccode) << ": " << strReason;

	    //if (strMsg == NetMsgType::BLOCK || strMsg == NetMsgType::TX)
	    //  {
            //    ss << ": hash " << hash.ToString();
	    //  }
	    // LogPrint("net", "Reject %s\n", SanitizeString(ss.str()));
	 // }
	} catch (const std::ios_base::failure&) {
	  // Avoid feedback loops by preventing reject messages from triggering a new reject message.
	  LogPrint("net", "Unparseable reject message received\n");
	  LogPrint("req", "Unparseable reject message received\n");
	}
    }

    else
    {
        // Ignore unknown commands for extensibility
        LogPrint("net", "Unknown command \"%s\" from peer=%d\n", SanitizeString(strCommand), pfrom->id);
    }

    return true;
}


bool ProcessMessages(CNode* pfrom)
{
    AssertLockHeld(pfrom->cs_vRecvMsg);  
    const CChainParams& chainparams = Params();
    //if (fDebug)
    //    LogPrintf("%s(%u messages)\n", __func__, pfrom->vRecvMsg.size());

    //
    // Message format
    //  (4) message start
    //  (12) command
    //  (4) size
    //  (4) checksum
    //  (x) data
    //
    bool fOk = true;

    if (!pfrom->vRecvGetData.empty())
        ProcessGetData(pfrom, chainparams.GetConsensus());

    // this maintains the order of responses
    if (!pfrom->vRecvGetData.empty()) return fOk;

    std::deque<CNetMessage>::iterator it = pfrom->vRecvMsg.begin();
    while (!pfrom->fDisconnect && it != pfrom->vRecvMsg.end()) {
        // Don't bother if send buffer is too full to respond anyway
        if (pfrom->nSendSize >= SendBufferSize())
            break;

        // get next message
        CNetMessage& msg = *it;

        //if (fDebug)
        //    LogPrintf("%s(message %u msgsz, %u bytes, complete:%s)\n", __func__,
        //            msg.hdr.nMessageSize, msg.vRecv.size(),
        //            msg.complete() ? "Y" : "N");

        // end, if an incomplete message is found
        if (!msg.complete())
            break;

        // at this point, any failure means we can delete the current message
        it++;

        // Scan for message start
        if (memcmp(msg.hdr.pchMessageStart, chainparams.MessageStart(), MESSAGE_START_SIZE) != 0) {
            LogPrintf("PROCESSMESSAGE: INVALID MESSAGESTART %s peer=%d ip=%s\n", SanitizeString(msg.hdr.GetCommand()), pfrom->id, pfrom->addrName.c_str());
            CNode::Ban(pfrom->addr, BanReasonNodeMisbehaving, 4*60*60); // ban for 4 hours
            fOk = false;
            break;
        }

        // Read header
        CMessageHeader& hdr = msg.hdr;
        if (!hdr.IsValid(chainparams.MessageStart()))
        {
            LogPrintf("PROCESSMESSAGE: ERRORS IN HEADER %s peer=%d\n", SanitizeString(hdr.GetCommand()), pfrom->id);
            continue;
        }
        std::string strCommand = hdr.GetCommand();

        // Message size
        unsigned int nMessageSize = hdr.nMessageSize;

        // Checksum
        CDataStream& vRecv = msg.vRecv;
        uint256 hash = Hash(vRecv.begin(), vRecv.begin() + nMessageSize);
        unsigned int nChecksum = ReadLE32((unsigned char*)&hash);
        if (nChecksum != hdr.nChecksum)
        {
            LogPrintf("%s(%s, %u bytes): CHECKSUM ERROR nChecksum=%08x hdr.nChecksum=%08x\n", __func__,
               SanitizeString(strCommand), nMessageSize, nChecksum, hdr.nChecksum);
            continue;
        }

        // Process message
        bool fRet = false;
        try
        {
            fRet = ProcessMessage(pfrom, strCommand, vRecv, msg.nTime);
            boost::this_thread::interruption_point();
        }
        catch (const std::ios_base::failure& e)
        {
            pfrom->PushMessage(NetMsgType::REJECT, strCommand, REJECT_MALFORMED, std::string("error parsing message"));
            if (strstr(e.what(), "end of data"))
            {
                // Allow exceptions from under-length message on vRecv
                LogPrintf("%s(%s, %u bytes): Exception '%s' caught, normally caused by a message being shorter than its stated length\n", __func__, SanitizeString(strCommand), nMessageSize, e.what());
            }
            else if (strstr(e.what(), "size too large"))
            {
                // Allow exceptions from over-long size
                LogPrintf("%s(%s, %u bytes): Exception '%s' caught\n", __func__, SanitizeString(strCommand), nMessageSize, e.what());
            }
            else
            {
                PrintExceptionContinue(&e, "ProcessMessages()");
            }
        }
        catch (const boost::thread_interrupted&) {
            throw;
        }
        catch (const std::exception& e) {
            PrintExceptionContinue(&e, "ProcessMessages()");
        } catch (...) {
            PrintExceptionContinue(NULL, "ProcessMessages()");
        }

        if (!fRet)
            LogPrintf("%s(%s, %u bytes) FAILED peer=%d\n", __func__, SanitizeString(strCommand), nMessageSize, pfrom->id);

        break;
    }

    // In case the connection got shut down, its receive buffer was wiped
    if (!pfrom->fDisconnect)
        pfrom->vRecvMsg.erase(pfrom->vRecvMsg.begin(), it);

    return fOk;
}


bool SendMessages(CNode* pto)
{
    const Consensus::Params& consensusParams = Params().GetConsensus();
    {
        // Don't send anything until we get its version message otherwise we may
        // end up geting ourselves banned by the receiving peer.
        if (pto->nVersion == 0)
            return true;

        //
        // Message: ping
        //
        bool pingSend = false;
        if (pto->fPingQueued) {
            // RPC ping request by user
            pingSend = true;
        }
        if (pto->nPingNonceSent == 0 && pto->nPingUsecStart + PING_INTERVAL * 1000000 < GetTimeMicros()) {
            // Ping automatically sent as a latency probe & keepalive.
            pingSend = true;
        }
        if (pingSend) {
            uint64_t nonce = 0;
            while (nonce == 0) {
                GetRandBytes((unsigned char*)&nonce, sizeof(nonce));
            }
            pto->fPingQueued = false;
            pto->nPingUsecStart = GetTimeMicros();
            if (pto->nVersion > BIP0031_VERSION) {
                pto->nPingNonceSent = nonce;
                pto->PushMessage(NetMsgType::PING, nonce);
            } else {
                // Peer is too old to support ping command with nonce, pong will never arrive.
                pto->nPingNonceSent = 0;
                pto->PushMessage(NetMsgType::PING);
            }
        }


        TRY_LOCK(cs_main, lockMain); // Acquire cs_main for IsInitialBlockDownload() and CNodeState()
        if (!lockMain)
	  {
            LogPrint("net", "skipping SendMessages to %s, cs_main is locked\n",  pto->addr.ToString());
            return true;
	  }
        TRY_LOCK(pto->cs_vSend, lockSend);
        if (!lockSend)
	  {
            LogPrint("net", "skipping SendMessages to %s, pto->cs_vSend is locked\n", pto->addr.ToString());
            return true;
	  }

        // Address refresh broadcast
        int64_t nNow = GetTimeMicros();
        if (!IsInitialBlockDownload() && pto->nNextLocalAddrSend < nNow) {
            AdvertiseLocal(pto);
            pto->nNextLocalAddrSend = PoissonNextSend(nNow, AVG_LOCAL_ADDRESS_BROADCAST_INTERVAL);
        }

        //
        // Message: addr
        //
        if (pto->nNextAddrSend < nNow) {
            pto->nNextAddrSend = PoissonNextSend(nNow, AVG_ADDRESS_BROADCAST_INTERVAL);
            std::vector<CAddress> vAddr;
            vAddr.reserve(pto->vAddrToSend.size());
            BOOST_FOREACH(const CAddress& addr, pto->vAddrToSend)
            {
                if (!pto->addrKnown.contains(addr.GetKey()))
                {
                    pto->addrKnown.insert(addr.GetKey());
                    vAddr.push_back(addr);
                    // receiver rejects addr messages larger than 1000
                    if (vAddr.size() >= 1000)
                    {
                        pto->PushMessage(NetMsgType::ADDR, vAddr);
                        vAddr.clear();
                    }
                }
            }
            pto->vAddrToSend.clear();
            if (!vAddr.empty())
                pto->PushMessage(NetMsgType::ADDR, vAddr);
        }

        CNodeState &state = *State(pto->GetId());
        if (state.fShouldBan) {
            if (pto->fWhitelisted)
                LogPrintf("Warning: not punishing whitelisted peer %s!\n", pto->addr.ToString());
            else {
                pto->fDisconnect = true;
                if (pto->addr.IsLocal())
                    LogPrintf("Warning: not banning local peer %s!\n", pto->addr.ToString());
                else
                {
                    CNode::Ban(pto->addr, BanReasonNodeMisbehaving);
                }
            }
            state.fShouldBan = false;
        }

        BOOST_FOREACH(const CBlockReject& reject, state.rejects)
            pto->PushMessage(NetMsgType::REJECT, (std::string)NetMsgType::BLOCK, reject.chRejectCode, reject.strRejectReason, reject.hashBlock);
        state.rejects.clear();

        // If a sync has been started check whether we received the first batch of headers requested within the timeout period.
        // If not then disconnect and ban the node and a new node will automatically be selected to start the headers download.
        if ((state.fSyncStarted) && (state.fSyncStartTime < GetTime() - INITIAL_HEADERS_TIMEOUT) && (!state.fFirstHeadersReceived)) {
            pto->fDisconnect = true;
            CNode::Ban(pto->addr, BanReasonNodeMisbehaving, 4*60*60); // ban for 4 hours
            LogPrintf("Banning %s because initial headers were either not received or not received before the timeout\n", pto->addr.ToString());
        }

        // Start block sync
        if (pindexBestHeader == NULL)
            pindexBestHeader = chainActive.Tip();
        bool fFetch = state.fPreferredDownload || (nPreferredDownload == 0 && !pto->fClient && !pto->fOneShot); // Download if this is a nice peer, or we have no nice peers and this one might do.
        if (!state.fSyncStarted && !pto->fClient && !fImporting && !fReindex) {
            // Only actively request headers from a single peer, unless we're close to today.
            if ((nSyncStarted == 0 && fFetch) || pindexBestHeader->GetBlockTime() > GetAdjustedTime() - 24 * 60 * 60) {
                const CBlockIndex *pindexStart = pindexBestHeader;
                /* If possible, start at the block preceding the currently
                   best known header.  This ensures that we always get a
                   non-empty list of headers back as long as the peer
                   is up-to-date.  With a non-empty response, we can initialise
                   the peer's known best block.  This wouldn't be possible
                   if we requested starting at pindexBestHeader and
                   got back an empty response.  */
                if (pindexStart->pprev)
                    pindexStart = pindexStart->pprev;
                if (pindexStart->nHeight < pto->nStartingHeight) { // BU Bug fix for Core:  Don't start downloading headers unless our chain is shorter
                    state.fSyncStarted = true;
                    state.fSyncStartTime = GetTime();
                    state.fFirstHeadersReceived = false;
                    nSyncStarted++;

                    LogPrint("net", "initial getheaders (%d) to peer=%d (startheight:%d)\n", pindexStart->nHeight, pto->id, pto->nStartingHeight);
                    pto->PushMessage(NetMsgType::GETHEADERS, chainActive.GetLocator(pindexStart), uint256());
                }
            }
        }

        // Resend wallet transactions that haven't gotten in a block yet
        // Except during reindex, importing and IBD, when old wallet
        // transactions become unconfirmed and spams other nodes.
        if (!fReindex && !fImporting && !IsInitialBlockDownload())
        {
            GetMainSignals().Broadcast(nTimeBestReceived);
        }

        //
        // Try sending block announcements via headers
        //
        {
            // If we have less than MAX_BLOCKS_TO_ANNOUNCE in our
            // list of block hashes we're relaying, and our peer wants
            // headers announcements, then find the first header
            // not yet known to our peer but would connect, and send.
            // If no header would connect, or if we have too many
            // blocks, or if the peer doesn't want headers, just
            // add all to the inv queue.
            LOCK(pto->cs_inventory);
            std::vector<CBlock> vHeaders;
            bool fRevertToInv = (!state.fPreferHeaders || pto->vBlockHashesToAnnounce.size() > MAX_BLOCKS_TO_ANNOUNCE);
            CBlockIndex *pBestIndex = NULL; // last header queued for delivery
            ProcessBlockAvailability(pto->id); // ensure pindexBestKnownBlock is up-to-date

            if (!fRevertToInv) {
                bool fFoundStartingHeader = false;
                // Try to find first header that our peer doesn't have, and
                // then send all headers past that one.  If we come across any
                // headers that aren't on chainActive, give up.
                BOOST_FOREACH(const uint256 &hash, pto->vBlockHashesToAnnounce) {
                    BlockMap::iterator mi = mapBlockIndex.find(hash);
                    if (mi == mapBlockIndex.end()) continue;  // BU skip blocks that we don't know about.  was: assert(mi != mapBlockIndex.end());
                    CBlockIndex *pindex = mi->second;
                    if (chainActive[pindex->nHeight] != pindex) {
                        // Bail out if we reorged away from this block
                        fRevertToInv = true;
                        break;
                    }
                    if (pBestIndex != NULL && pindex->pprev != pBestIndex) {
                        // This means that the list of blocks to announce don't
                        // connect to each other.
                        // This shouldn't really be possible to hit during
                        // regular operation (because reorgs should take us to
                        // a chain that has some block not on the prior chain,
                        // which should be caught by the prior check), but one
                        // way this could happen is by using invalidateblock /
                        // reconsiderblock repeatedly on the tip, causing it to
                        // be added multiple times to vBlockHashesToAnnounce.
                        // Robustly deal with this rare situation by reverting
                        // to an inv.
                        fRevertToInv = true;
                        break;
                    }
                    pBestIndex = pindex;
                    if (fFoundStartingHeader) {
                        // add this to the headers message
                        vHeaders.push_back(pindex->GetBlockHeader());
                    } else if (PeerHasHeader(&state, pindex)) {
                        continue; // keep looking for the first new block
                    } else if (pindex->pprev == NULL || PeerHasHeader(&state, pindex->pprev)) {
                        // Peer doesn't have this header but they do have the prior one.
                        // Start sending headers.
                        fFoundStartingHeader = true;
                        vHeaders.push_back(pindex->GetBlockHeader());
                    } else {
                        // Peer doesn't have this header or the prior one -- nothing will
                        // connect, so bail out.
                        fRevertToInv = true;
                        break;
                    }
                }
            }
            if (fRevertToInv) {
                // If falling back to using an inv, just try to inv the tip.
                // The last entry in vBlockHashesToAnnounce was our tip at some point
                // in the past.
                if (!pto->vBlockHashesToAnnounce.empty()) {
                    BOOST_FOREACH(const uint256 &hashToAnnounce, pto->vBlockHashesToAnnounce) {
                        BlockMap::iterator mi = mapBlockIndex.find(hashToAnnounce);
                        if (mi != mapBlockIndex.end())
                        {
                            CBlockIndex *pindex = mi->second;

                            // Warn if we're announcing a block that is not on the main chain.
                            // This should be very rare and could be optimized out.
                            // Just log for now.
                            if (chainActive[pindex->nHeight] != pindex) {
                                LogPrint("net", "Announcing block %s not on main chain (tip=%s)\n",
                                         hashToAnnounce.ToString(), chainActive.Tip()->GetBlockHash().ToString());
                            }

                            // If the peer announced this block to us, don't inv it back.
                            // (Since block announcements may not be via inv's, we can't solely rely on
                            // setInventoryKnown to track this.)
                            if (!PeerHasHeader(&state, pindex))
                            {
                                pto->PushInventory(CInv(MSG_BLOCK, hashToAnnounce));
                                LogPrint("net", "%s: sending inv peer=%d hash=%s\n", __func__,
                                         pto->id, hashToAnnounce.ToString());
                            }
                        }
                    }
                }
            } else if (!vHeaders.empty()) {
                if (vHeaders.size() > 1) {
                    LogPrint("net", "%s: %u headers, range (%s, %s), to peer=%d\n", __func__,
                            vHeaders.size(),
                            vHeaders.front().GetHash().ToString(),
                            vHeaders.back().GetHash().ToString(), pto->id);
                } else {
                    LogPrint("net", "%s: sending header %s to peer=%d\n", __func__,
                            vHeaders.front().GetHash().ToString(), pto->id);
                }
                pto->PushMessage(NetMsgType::HEADERS, vHeaders);
                state.pindexBestHeaderSent = pBestIndex;
            }
            pto->vBlockHashesToAnnounce.clear();
        }

        //
        // Message: inventory
        //
        std::vector<CInv> vInv;
        std::vector<CInv> vInvWait;
        {
            bool fSendTrickle = pto->fWhitelisted;
            if (pto->nNextInvSend < nNow) {
                fSendTrickle = true;
                pto->nNextInvSend = PoissonNextSend(nNow, AVG_INVENTORY_BROADCAST_INTERVAL);
            }
            LOCK(pto->cs_inventory);
            vInv.reserve(std::min<size_t>(1000, pto->vInventoryToSend.size()));
            vInvWait.reserve(pto->vInventoryToSend.size());
            BOOST_FOREACH(const CInv& inv, pto->vInventoryToSend)
            {
                if (inv.type == MSG_TX && pto->filterInventoryKnown.contains(inv.hash))
                    continue;

                // BU - here we only want to forward message inventory if our peer has actually been requesting useful data or
                //      giving us useful data.  We give them 2 minutes to be useful but then choke off their inventory.  This
                //      prevents fake peers from connecting and listening to our inventory while providing no value to the network.
                //      However we will still send them block inventory in the case they are a pruned node or wallet waiting for block
                //      announcements, therefore we have to check each inv in pto->vInventoryToSend.
                if (inv.type == MSG_TX && pto->nActivityBytes == 0 && (GetTime() - pto->nTimeConnected) > 120) {
                    LogPrint("evict", "choking off tx inventory for %s time connected %d\n", pto->addr.ToString(), GetTime() - pto->nTimeConnected);
                    continue;
                }

                // trickle out tx inv to protect privacy
                if (inv.type == MSG_TX && !fSendTrickle)
                {
                    // 1/4 of tx invs blast to all immediately
                    static uint256 hashSalt;
                    if (hashSalt.IsNull())
                        hashSalt = GetRandHash();
                    uint256 hashRand = ArithToUint256(UintToArith256(inv.hash) ^ UintToArith256(hashSalt));
                    hashRand = Hash(BEGIN(hashRand), END(hashRand));
                    bool fTrickleWait = ((UintToArith256(hashRand) & 3) != 0);

                    if (fTrickleWait)
                    {
                        vInvWait.push_back(inv);
                        continue;
                    }
                }

                pto->filterInventoryKnown.insert(inv.hash);

                vInv.push_back(inv);
                if (vInv.size() >= 1000)
                {
                    pto->PushMessage(NetMsgType::INV, vInv);
                    vInv.clear();
                }
            }
            pto->vInventoryToSend = vInvWait;
        }
        if (!vInv.empty())
            pto->PushMessage(NetMsgType::INV, vInv);

        // In case there is a block that has been in flight from this peer for 2 + 0.5 * N times the block interval
        // (with N the number of peers from which we're downloading validated blocks), disconnect due to timeout.
        // We compensate for other peers to prevent killing off peers due to our own downstream link
        // being saturated. We only count validated in-flight blocks so peers can't advertise non-existing block hashes
        // to unreasonably increase our timeout.
        if (!pto->fDisconnect && state.vBlocksInFlight.size() > 0) {
            QueuedBlock &queuedBlock = state.vBlocksInFlight.front();
            int nOtherPeersWithValidatedDownloads = nPeersWithValidatedDownloads - (state.nBlocksInFlightValidHeaders > 0);
            if (nNow > state.nDownloadingSince + consensusParams.nPowTargetSpacing * (BLOCK_DOWNLOAD_TIMEOUT_BASE + BLOCK_DOWNLOAD_TIMEOUT_PER_PEER * nOtherPeersWithValidatedDownloads)) {
                LogPrintf("Timeout downloading block %s from peer=%d, disconnecting\n", queuedBlock.hash.ToString(), pto->id);
                pto->fDisconnect = true;
            }
        }

        //
        // Message: getdata (blocks)
        //
        std::vector<CInv> vGetData;
        if (!pto->fDisconnect && !pto->fClient && (fFetch || !IsInitialBlockDownload()) && state.nBlocksInFlight < (int)MAX_BLOCKS_IN_TRANSIT_PER_PEER) {
            std::vector<CBlockIndex*> vToDownload;
            NodeId staller = -1;
            FindNextBlocksToDownload(pto->GetId(), MAX_BLOCKS_IN_TRANSIT_PER_PEER - state.nBlocksInFlight, vToDownload, staller);
            BOOST_FOREACH(CBlockIndex *pindex, vToDownload) {
                // BUIP010 Xtreme Thinblocks: begin section
                if (IsThinBlocksEnabled() && IsChainNearlySyncd()) {
                    CDataStream ss(SER_NETWORK, PROTOCOL_VERSION);
                    CBloomFilter filterMemPool;
                    if (HaveConnectThinblockNodes() || (HaveThinblockNodes() && thindata.CheckThinblockTimer(pindex->GetBlockHash()))) {
                        // Must download a block from a ThinBlock peer
                        if (pto->mapThinBlocksInFlight.size() < 1 && CanThinBlockBeDownloaded(pto)) { // We can only send one thinblock per peer at a time
                            pto->mapThinBlocksInFlight[pindex->GetBlockHash()] = GetTime();
                            std::vector<uint256> vOrphanHashes;
                            {
                                LOCK(cs_orphancache);
                                for (std::map<uint256, COrphanTx>::iterator mi = mapOrphanTransactions.begin(); mi != mapOrphanTransactions.end(); ++mi)
                                    vOrphanHashes.push_back((*mi).first);
                            }
                            BuildSeededBloomFilter(filterMemPool, vOrphanHashes, pindex->GetBlockHash());
                            ss << CInv(MSG_XTHINBLOCK, pindex->GetBlockHash());
                            ss << filterMemPool;
                            pto->PushMessage(NetMsgType::GET_XTHIN, ss);
                            MarkBlockAsInFlight(pto->GetId(), pindex->GetBlockHash(), consensusParams, pindex);
                            LogPrint("thin", "Requesting Thinblock %s (%d) from peer %s (%d) pingtime(ms) %d\n", pindex->GetBlockHash().ToString(),
                                     pindex->nHeight, pto->addrName.c_str(), pto->id,  pto->nPingUsecTime/1000);
                        }
                    }
                    else {
                        // Try to download a thinblock if possible otherwise just download a regular block
                        if (pto->mapThinBlocksInFlight.size() < 1 && CanThinBlockBeDownloaded(pto)) { // We can only send one thinblock per peer at a time
                            pto->mapThinBlocksInFlight[pindex->GetBlockHash()] = GetTime();
                            std::vector<uint256> vOrphanHashes;
                            {
                                LOCK(cs_orphancache);
                                for (std::map<uint256, COrphanTx>::iterator mi = mapOrphanTransactions.begin(); mi != mapOrphanTransactions.end(); ++mi)
                                    vOrphanHashes.push_back((*mi).first);
                            }
                            BuildSeededBloomFilter(filterMemPool, vOrphanHashes, pindex->GetBlockHash());
                            ss << CInv(MSG_XTHINBLOCK, pindex->GetBlockHash());
                            ss << filterMemPool;
                            pto->PushMessage(NetMsgType::GET_XTHIN, ss);
                            LogPrint("thin", "Requesting Thinblock %s (%d) from peer %s (%d) pingtime(ms) %d\n", pindex->GetBlockHash().ToString(),
                                     pindex->nHeight, pto->addrName.c_str(), pto->id, pto->nPingUsecTime/1000);
                        }
                        else {
                            vGetData.push_back(CInv(MSG_BLOCK, pindex->GetBlockHash()));
                            LogPrint("net", "Requesting block %s (%d) from peer %s (%d)\n", pindex->GetBlockHash().ToString(),
                                     pindex->nHeight, pto->addrName.c_str(), pto->id);
                        }
                        MarkBlockAsInFlight(pto->GetId(), pindex->GetBlockHash(), consensusParams, pindex);
                    }
                }
                else {
                    //vGetData.push_back(CInv(MSG_BLOCK, pindex->GetBlockHash()));
                    //MarkBlockAsInFlight(pto->GetId(), pindex->GetBlockHash(), consensusParams, pindex);
                    //LogPrint("net", "Requesting block %s (%d) peer=%d\n", pindex->GetBlockHash().ToString(),
                    //                 pindex->nHeight, pto->id);
		    requester.AskFor(CInv(MSG_BLOCK, pindex->GetBlockHash()), pto);
                    LogPrint("req", "AskFor block %s (%d) peer=%d\n", pindex->GetBlockHash().ToString(),
                                    pindex->nHeight, pto->id);
                }
                // BUIP010 Xtreme Thinblocks: end section
            }
        }

        //
        // Message: getdata (non-blocks)
        //
        while (!pto->fDisconnect && !pto->mapAskFor.empty() && (*pto->mapAskFor.begin()).first <= nNow)
        {
            const CInv& inv = (*pto->mapAskFor.begin()).second;
            if (!AlreadyHave(inv))
            {
                if (fDebug)
                    LogPrint("net", "Requesting %s peer=%d\n", inv.ToString(), pto->id);
                vGetData.push_back(inv);
                if (vGetData.size() >= 1000)
                {
                    pto->PushMessage(NetMsgType::GETDATA, vGetData);
                    vGetData.clear();
                }
            } else {
                //If we're not going to ask, don't expect a response.
                pto->setAskFor.erase(inv.hash);
                requester.AlreadyReceived(inv);  // BU indicate that we already got this item
            }
            pto->mapAskFor.erase(pto->mapAskFor.begin());
        }
        if (!vGetData.empty())
            pto->PushMessage(NetMsgType::GETDATA, vGetData);

    }
    return true;
}

 std::string CBlockFileInfo::ToString() const {
     return strprintf("CBlockFileInfo(blocks=%u, size=%u, heights=%u...%u, time=%s...%s)", nBlocks, nSize, nHeightFirst, nHeightLast, DateTimeStrFormat("%Y-%m-%d", nTimeFirst), DateTimeStrFormat("%Y-%m-%d", nTimeLast));
 }

ThresholdState VersionBitsTipState(const Consensus::Params& params, Consensus::DeploymentPos pos)
{
    LOCK(cs_main);
    return VersionBitsState(chainActive.Tip(), params, pos, versionbitscache);
}

void MainCleanup()
  {
    if (1)
      {
        LOCK(cs_main);  // BU apply the appropriate lock so no contention during destruction
        // block headers
        BlockMap::iterator it1 = mapBlockIndex.begin();
        for (; it1 != mapBlockIndex.end(); it1++)
            delete (*it1).second;
        mapBlockIndex.clear();
      }

    if (1)
      {
        LOCK(cs_orphancache);  // BU apply the appropriate lock so no contention during destruction
        // orphan transactions
        mapOrphanTransactions.clear();
        mapOrphanTransactionsByPrev.clear();
      }
  }<|MERGE_RESOLUTION|>--- conflicted
+++ resolved
@@ -6062,35 +6062,23 @@
 
     else if (strCommand == NetMsgType::XPEDITEDREQUEST)
     {
-<<<<<<< HEAD
         HandleExpeditedRequest(vRecv, pfrom);
     }
-
-
     else if (strCommand == NetMsgType::XPEDITEDBLK)
-=======
-	HandleExpeditedRequest(vRecv, pfrom);
-    }
-
-
-    else if (strCommand == NetMsgType::XPEDITEDBLK && !fImporting && !fReindex && IsChainNearlySyncd())
->>>>>>> 69831328
-    {
-	if (!HandleExpeditedBlock(vRecv, pfrom))
-        {
-            LOCK(cs_main);
-            Misbehaving(pfrom->GetId(), 5);
-            return false;            
-        }
-    }
-
-
-<<<<<<< HEAD
-    // BU - used to pass BU specific version information similar to NetMsgType::VERSION
-=======
+    {
+        // ignore the expedited message unless we are at the chain tip...
+        if (!fImporting && !fReindex && IsChainNearlySyncd())
+        {
+	          if (!HandleExpeditedBlock(vRecv, pfrom))
+            {
+                LOCK(cs_main);
+                Misbehaving(pfrom->GetId(), 5);
+                return false;            
+            }
+        }
+    }
     // BUVERSION is used to pass BU specific version information similar to NetMsgType::VERSION
     // and is exchanged after the VERSION and VERACK are both sent and received.
->>>>>>> 69831328
     else if (strCommand == NetMsgType::BUVERSION)
     {
         // If we never sent a VERACK message then we should not get a BUVERSION message.
