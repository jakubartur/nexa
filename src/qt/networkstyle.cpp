// Copyright (c) 2014-2015 The Bitcoin Core developers
// Copyright (c) 2015-2018 The Bitcoin Unlimited developers
// Distributed under the MIT software license, see the accompanying
// file COPYING or http://www.opensource.org/licenses/mit-license.php.

#include "networkstyle.h"
#include "guiconstants.h"

#include <QApplication>

static const struct
{
    const char *networkId;
    const char *appName;
    const int iconColorHueShift;
    const int iconColorSaturationReduction;
    const char *titleAddText;
} network_styles[] = {{"main", QAPP_APP_NAME_BUCASH, 0, 0, ""},
    {"test", QAPP_APP_NAME_TESTNET, 70, 30, QT_TRANSLATE_NOOP("SplashScreen", "[testnet]")},
    {"test4", QAPP_APP_NAME_TESTNET4, 70, 30, QT_TRANSLATE_NOOP("SplashScreen", "[testnet4]")},
<<<<<<< HEAD
=======
    {"scale", QAPP_APP_NAME_SCALENET, 70, 30, QT_TRANSLATE_NOOP("SplashScreen", "[scalenet]")},
>>>>>>> 2aa5fa3d
    {"nol", QAPP_APP_NAME_NOLNET, 70, 30, QT_TRANSLATE_NOOP("SplashScreen", "[nolimit]")}, // BU
    {"regtest", QAPP_APP_NAME_TESTNET, 160, 30, "[regtest]"}};
static const unsigned network_styles_count = sizeof(network_styles) / sizeof(*network_styles);

// titleAddText needs to be const char* for tr()
NetworkStyle::NetworkStyle(const QString &_appName,
    const int iconColorHueShift,
    const int iconColorSaturationReduction,
    const char *_titleAddText)
    : appName(_appName), titleAddText(qApp->translate("SplashScreen", _titleAddText))
{
    // load pixmap
    QPixmap pixmap(":/icons/bitcoin");

    if (iconColorHueShift != 0 && iconColorSaturationReduction != 0)
    {
        // generate QImage from QPixmap
        QImage img = pixmap.toImage();

        int h, s, l, a;

        // traverse though lines
        for (int y = 0; y < img.height(); y++)
        {
            QRgb *scL = reinterpret_cast<QRgb *>(img.scanLine(y));

            // loop through pixels
            for (int x = 0; x < img.width(); x++)
            {
                // preserve alpha because QColor::getHsl doesen't return the alpha value
                a = qAlpha(scL[x]);
                QColor col(scL[x]);

                // get hue value
                col.getHsl(&h, &s, &l);

                // rotate color on RGB color circle
                // 70° should end up with the typical "testnet" green
                h += iconColorHueShift;

                // change saturation value
                if (s > iconColorSaturationReduction)
                {
                    s -= iconColorSaturationReduction;
                }
                col.setHsl(h, s, l, a);

                // set the pixel
                scL[x] = col.rgba();
            }
        }

        // convert back to QPixmap
        pixmap.convertFromImage(img);
    }

    appIcon = QIcon(pixmap);
    trayAndWindowIcon = QIcon(pixmap.scaled(QSize(256, 256)));
}

const NetworkStyle *NetworkStyle::instantiate(const QString &networkId)
{
    for (unsigned x = 0; x < network_styles_count; ++x)
    {
        if (networkId == network_styles[x].networkId)
        {
            return new NetworkStyle(network_styles[x].appName, network_styles[x].iconColorHueShift,
                network_styles[x].iconColorSaturationReduction, network_styles[x].titleAddText);
        }
    }
    return 0;
}<|MERGE_RESOLUTION|>--- conflicted
+++ resolved
@@ -18,10 +18,7 @@
 } network_styles[] = {{"main", QAPP_APP_NAME_BUCASH, 0, 0, ""},
     {"test", QAPP_APP_NAME_TESTNET, 70, 30, QT_TRANSLATE_NOOP("SplashScreen", "[testnet]")},
     {"test4", QAPP_APP_NAME_TESTNET4, 70, 30, QT_TRANSLATE_NOOP("SplashScreen", "[testnet4]")},
-<<<<<<< HEAD
-=======
     {"scale", QAPP_APP_NAME_SCALENET, 70, 30, QT_TRANSLATE_NOOP("SplashScreen", "[scalenet]")},
->>>>>>> 2aa5fa3d
     {"nol", QAPP_APP_NAME_NOLNET, 70, 30, QT_TRANSLATE_NOOP("SplashScreen", "[nolimit]")}, // BU
     {"regtest", QAPP_APP_NAME_TESTNET, 160, 30, "[regtest]"}};
 static const unsigned network_styles_count = sizeof(network_styles) / sizeof(*network_styles);
