--- conflicted
+++ resolved
@@ -7,11 +7,7 @@
 #define BITCOIN_QT_GUICONSTANTS_H
 
 /* Milliseconds between model updates */
-<<<<<<< HEAD
-static const int MODEL_UPDATE_DELAY1 = 250;
-=======
 static const int MODEL_UPDATE_DELAY1 = 500;
->>>>>>> 0f19c3c3
 static const int MODEL_UPDATE_DELAY2 = 5000;
 
 /* AskPassphraseDialog -- Maximum passphrase length */
@@ -66,10 +62,7 @@
 #define SPINNER_FRAMES 36
 
 #define QAPP_ORG_NAME "BitcoinUnlimited"
-<<<<<<< HEAD
-=======
 #define QAPP_ORG_NAME_LEGACY "Bitcoin"
->>>>>>> 0f19c3c3
 #define QAPP_ORG_DOMAIN "bitcoinunlimited.info"
 #define QAPP_APP_NAME_DEFAULT "Bitcoin-Qt"
 #define QAPP_APP_NAME_TESTNET "Bitcoin-Qt-testnet"
