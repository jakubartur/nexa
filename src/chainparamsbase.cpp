--- conflicted
+++ resolved
@@ -15,10 +15,7 @@
 const std::string CBaseChainParams::UNL = "nol";
 const std::string CBaseChainParams::TESTNET = "test";
 const std::string CBaseChainParams::TESTNET4 = "test4";
-<<<<<<< HEAD
-=======
 const std::string CBaseChainParams::SCALENET = "scale";
->>>>>>> 2aa5fa3d
 const std::string CBaseChainParams::REGTEST = "regtest";
 
 /**
@@ -73,8 +70,6 @@
 };
 static CBaseTestNet4Params testNet4Params;
 
-<<<<<<< HEAD
-=======
 /**
  * Scaling Network
  */
@@ -89,7 +84,6 @@
 };
 static CBaseScaleNetParams scaleNetParams;
 
->>>>>>> 2aa5fa3d
 /*
  * Regression test
  */
@@ -122,11 +116,8 @@
         return testNetParams;
     else if (chain == CBaseChainParams::TESTNET4)
         return testNet4Params;
-<<<<<<< HEAD
-=======
     else if (chain == CBaseChainParams::SCALENET)
         return scaleNetParams;
->>>>>>> 2aa5fa3d
     else if (chain == CBaseChainParams::REGTEST)
         return regTestParams;
     else
@@ -143,31 +134,21 @@
     num_selected += fTestNet;
     bool fTestNet4 = GetBoolArg("-testnet4", false);
     num_selected += fTestNet4;
-<<<<<<< HEAD
-=======
     bool fScaleNet = GetBoolArg("-scalenet", false);
     num_selected += fScaleNet;
->>>>>>> 2aa5fa3d
     bool fUnl = GetBoolArg("-chain_nol", false);
     num_selected += fUnl;
 
     if (num_selected > 1)
-<<<<<<< HEAD
-        throw std::runtime_error("Invalid combination of -regtest, -testnet, -testnet4, and -chain_nol.");
-=======
         throw std::runtime_error("Invalid combination of -regtest, -testnet, -testnet4, -scalenet and -chain_nol.");
->>>>>>> 2aa5fa3d
     if (fRegTest)
         return CBaseChainParams::REGTEST;
     if (fTestNet)
         return CBaseChainParams::TESTNET;
     if (fTestNet4)
         return CBaseChainParams::TESTNET4;
-<<<<<<< HEAD
-=======
     if (fScaleNet)
         return CBaseChainParams::SCALENET;
->>>>>>> 2aa5fa3d
     if (fUnl)
         return CBaseChainParams::UNL;
     return CBaseChainParams::MAIN;
