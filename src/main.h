--- conflicted
+++ resolved
@@ -16,18 +16,12 @@
 #include "chain.h"
 #include "coins.h"
 #include "consensus/consensus.h"
-<<<<<<< HEAD
-=======
 #include "fs.h"
->>>>>>> 0f19c3c3
 #include "net.h"
 #include "policy/policy.h"
 #include "script/script_error.h"
 #include "sync.h"
-<<<<<<< HEAD
-=======
 #include "txdb.h"
->>>>>>> 0f19c3c3
 #include "versionbits.h"
 
 #include <algorithm>
@@ -106,12 +100,6 @@
 static const int DEFAULT_SCRIPTCHECK_THREADS = 0;
 /** Number of blocks that can be requested at any given time from a single peer. */
 // static const int MAX_BLOCKS_IN_TRANSIT_PER_PEER = 16;
-<<<<<<< HEAD
-/** Timeout in seconds during which a peer must stall block download progress before being disconnected. */
-// static const unsigned int BLOCK_STALLING_TIMEOUT = 2;
-static const unsigned int BLOCK_STALLING_TIMEOUT = 60; // BU: request manager handles block timeouts at 30 seconds
-=======
->>>>>>> 0f19c3c3
 /** Timeout in seconds during which we must receive a VERACK message after having first sent a VERSION message */
 static const unsigned int VERACK_TIMEOUT = 60;
 /** Number of headers sent in one getheaders result. We rely on the assumption that if a peer sends
@@ -140,17 +128,11 @@
 /** Additional block download timeout per parallel downloading peer (i.e. 5 min) */
 static const int64_t BLOCK_DOWNLOAD_TIMEOUT_PER_PEER = 500000;
 /** Timeout in secs for the initial sync. If we don't receive the first batch of headers */
-<<<<<<< HEAD
-static const uint32_t INITIAL_HEADERS_TIMEOUT = 30;
-=======
 static const uint32_t INITIAL_HEADERS_TIMEOUT = 120;
->>>>>>> 0f19c3c3
 /** The maximum number of headers in the mapUnconnectedHeaders cache **/
 static const uint32_t MAX_UNCONNECTED_HEADERS = 144;
 /** The maximum length of time, in seconds, we keep unconnected headers in the cache **/
 static const uint32_t UNCONNECTED_HEADERS_TIMEOUT = 120;
-<<<<<<< HEAD
-=======
 
 /** The maximum number of free transactions (in KB) that can enter the mempool per minute.
  *  For a 1MB block we allow 15KB of free transactions per 1 minute.
@@ -158,7 +140,6 @@
 static const uint32_t DEFAULT_LIMITFREERELAY = DEFAULT_BLOCK_MAX_SIZE * 0.000015;
 /** Subject free transactions to priority checking when entering the mempool */
 static const bool DEFAULT_RELAYPRIORITY = false;
->>>>>>> 0f19c3c3
 
 static const int64_t DEFAULT_MAX_TIP_AGE = 24 * 60 * 60;
 
@@ -169,11 +150,6 @@
 static const bool DEFAULT_TXINDEX = false;
 
 static const bool DEFAULT_TESTSAFEMODE = false;
-<<<<<<< HEAD
-/** Default for -mempoolreplacement */
-static const bool DEFAULT_ENABLE_REPLACEMENT = false; // BUIP004: Replace by fee is NOT allowed.
-=======
->>>>>>> 0f19c3c3
 
 /** Maximum number of headers to announce when relaying blocks with headers message.*/
 static const unsigned int MAX_BLOCKS_TO_ANNOUNCE = 8;
@@ -209,21 +185,13 @@
 extern bool fCheckBlockIndex;
 extern bool fCheckpointsEnabled;
 extern size_t nCoinCacheUsage;
-<<<<<<< HEAD
-extern bool fAlerts;
-=======
->>>>>>> 0f19c3c3
 /** A fee rate smaller than this is considered zero fee (for relaying, mining and transaction creation) */
 extern CFeeRate minRelayTxFee;
 /** Absolute maximum transaction fee (in satoshis) used by wallet and mempool (rejects high fee in sendrawtransaction)
  */
 extern CTweak<CAmount> maxTxFee;
-<<<<<<< HEAD
-extern bool fEnableReplacement; // BU TODO is this RBF flag?
-=======
 /** If the tip is older than this (in seconds), the node is considered to be in initial block download. */
 extern int64_t nMaxTipAge;
->>>>>>> 0f19c3c3
 
 /** Best header we've seen so far (used for getheaders queries' starting points). */
 extern CBlockIndex *pindexBestHeader;
@@ -289,12 +257,8 @@
     CNode *pfrom,
     const CBlock *pblock,
     bool fForceProcessing,
-<<<<<<< HEAD
-    CDiskBlockPos *dbp);
-=======
     CDiskBlockPos *dbp,
     bool fParallel);
->>>>>>> 0f19c3c3
 /** Check whether enough disk space is available for an incoming block */
 bool CheckDiskSpace(uint64_t nAdditionalBytes = 0);
 /** Open a block file (blk?????.dat) */
@@ -321,20 +285,14 @@
 
 /** Process a single protocol messages received from a given node */
 bool ProcessMessage(CNode *pfrom, std::string strCommand, CDataStream &vRecv, int64_t nTimeReceived);
-<<<<<<< HEAD
-=======
-
->>>>>>> 0f19c3c3
+
 /**
  * Send queued protocol messages to be sent to a give node.
  *
  * @param[in]   pto             The node which we are sending messages to.
  */
 bool SendMessages(CNode *pto);
-<<<<<<< HEAD
-=======
 // BU: moves to parallel.h
->>>>>>> 0f19c3c3
 /** Run an instance of the script checking thread */
 // void ThreadScriptCheck();
 
@@ -343,11 +301,6 @@
     CCriticalSection &cs,
     const CBlockIndex *const &bestHeader,
     int64_t nPowTargetSpacing);
-<<<<<<< HEAD
-/** Check whether we are doing an initial block download (synchronizing from disk or network) */
-bool IsInitialBlockDownload();
-=======
->>>>>>> 0f19c3c3
 /** Format a string that describes several potential problems detected by the core.
  * strFor can have three values:
  * - "rpc": get critical warnings, which should put the client in safe mode if non-empty
@@ -363,14 +316,10 @@
     uint256 &hashBlock,
     bool fAllowSlow = false);
 /** Find the best known block, and make it the tip of the block chain */
-<<<<<<< HEAD
-bool ActivateBestChain(CValidationState &state, const CChainParams &chainparams, const CBlock *pblock = NULL);
-=======
 bool ActivateBestChain(CValidationState &state,
     const CChainParams &chainparams,
     const CBlock *pblock = NULL,
     bool fParallel = false);
->>>>>>> 0f19c3c3
 CAmount GetBlockSubsidy(int nHeight, const Consensus::Params &consensusParams);
 
 /**
@@ -441,36 +390,6 @@
     std::vector<int> vHeightInFlight;
 };
 
-<<<<<<< HEAD
-struct CDiskTxPos : public CDiskBlockPos
-{
-    unsigned int nTxOffset; // after header
-
-    ADD_SERIALIZE_METHODS;
-
-    template <typename Stream, typename Operation>
-    inline void SerializationOp(Stream &s, Operation ser_action, int nType, int nVersion)
-    {
-        READWRITE(*(CDiskBlockPos *)this);
-        READWRITE(VARINT(nTxOffset));
-    }
-
-    CDiskTxPos(const CDiskBlockPos &blockIn, unsigned int nTxOffsetIn)
-        : CDiskBlockPos(blockIn.nFile, blockIn.nPos), nTxOffset(nTxOffsetIn)
-    {
-    }
-
-    CDiskTxPos() { SetNull(); }
-    void SetNull()
-    {
-        CDiskBlockPos::SetNull();
-        nTxOffset = 0;
-    }
-};
-
-
-=======
->>>>>>> 0f19c3c3
 /**
  * Count ECDSA signature operations the old-fashioned (pre-0.6) way
  * @return number of sigops this transaction's outputs will produce when spent
@@ -500,13 +419,9 @@
     unsigned int flags,
     bool cacheStore,
     ValidationResourceTracker *resourceTracker,
-<<<<<<< HEAD
-    std::vector<CScriptCheck> *pvChecks = NULL);
-=======
     std::vector<CScriptCheck> *pvChecks = NULL,
     unsigned char *sighashType = NULL);
 
->>>>>>> 0f19c3c3
 
 /** Apply the effects of this transaction on the UTXO set represented by view */
 void UpdateCoins(const CTransaction &tx, CValidationState &state, CCoinsViewCache &inputs, int nHeight);
@@ -588,56 +503,6 @@
     }
 };
 
-<<<<<<< HEAD
-/**
- * Closure representing one script verification
- * Note that this stores references to the spending transaction
- */
-class CScriptCheck
-{
-private:
-    ValidationResourceTracker *resourceTracker;
-    CScript scriptPubKey;
-    const CTransaction *ptxTo;
-    unsigned int nIn;
-    unsigned int nFlags;
-    bool cacheStore;
-    ScriptError error;
-
-public:
-    CScriptCheck()
-        : resourceTracker(NULL), ptxTo(0), nIn(0), nFlags(0), cacheStore(false), error(SCRIPT_ERR_UNKNOWN_ERROR)
-    {
-    }
-    CScriptCheck(ValidationResourceTracker *resourceTrackerIn,
-        const CCoins &txFromIn,
-        const CTransaction &txToIn,
-        unsigned int nInIn,
-        unsigned int nFlagsIn,
-        bool cacheIn)
-        : resourceTracker(resourceTrackerIn), scriptPubKey(txFromIn.vout[txToIn.vin[nInIn].prevout.n].scriptPubKey),
-          ptxTo(&txToIn), nIn(nInIn), nFlags(nFlagsIn), cacheStore(cacheIn), error(SCRIPT_ERR_UNKNOWN_ERROR)
-    {
-    }
-
-    bool operator()();
-
-    void swap(CScriptCheck &check)
-    {
-        std::swap(resourceTracker, check.resourceTracker);
-        scriptPubKey.swap(check.scriptPubKey);
-        std::swap(ptxTo, check.ptxTo);
-        std::swap(nIn, check.nIn);
-        std::swap(nFlags, check.nFlags);
-        std::swap(cacheStore, check.cacheStore);
-        std::swap(error, check.error);
-    }
-
-    ScriptError GetScriptError() const { return error; }
-};
-
-=======
->>>>>>> 0f19c3c3
 
 /** Functions for disk access for blocks */
 bool WriteBlockToDisk(const CBlock &block, CDiskBlockPos &pos, const CMessageHeader::MessageStartChars &messageStart);
@@ -661,12 +526,8 @@
     CValidationState &state,
     CBlockIndex *pindex,
     CCoinsViewCache &coins,
-<<<<<<< HEAD
-    bool fJustCheck = false);
-=======
     bool fJustCheck = false,
     bool fParallel = false);
->>>>>>> 0f19c3c3
 
 /** Context-independent validity checks */
 bool CheckBlockHeader(const CBlockHeader &block, CValidationState &state, bool fCheckPOW = true);
@@ -698,64 +559,6 @@
 /** Store block on disk. If dbp is non-NULL, the file is known to already reside on disk */
 bool AcceptBlock(CBlock &block, CValidationState &state, CBlockIndex **pindex, bool fRequested, CDiskBlockPos *dbp);
 bool AcceptBlockHeader(const CBlockHeader &block, CValidationState &state, CBlockIndex **ppindex = NULL);
-<<<<<<< HEAD
-
-
-class CBlockFileInfo
-{
-public:
-    unsigned int nBlocks; //! number of blocks stored in file
-    unsigned int nSize; //! number of used bytes of block file
-    unsigned int nUndoSize; //! number of used bytes in the undo file
-    unsigned int nHeightFirst; //! lowest height of block in file
-    unsigned int nHeightLast; //! highest height of block in file
-    uint64_t nTimeFirst; //! earliest time of block in file
-    uint64_t nTimeLast; //! latest time of block in file
-
-    ADD_SERIALIZE_METHODS;
-
-    template <typename Stream, typename Operation>
-    inline void SerializationOp(Stream &s, Operation ser_action, int nType, int nVersion)
-    {
-        READWRITE(VARINT(nBlocks));
-        READWRITE(VARINT(nSize));
-        READWRITE(VARINT(nUndoSize));
-        READWRITE(VARINT(nHeightFirst));
-        READWRITE(VARINT(nHeightLast));
-        READWRITE(VARINT(nTimeFirst));
-        READWRITE(VARINT(nTimeLast));
-    }
-
-    void SetNull()
-    {
-        nBlocks = 0;
-        nSize = 0;
-        nUndoSize = 0;
-        nHeightFirst = 0;
-        nHeightLast = 0;
-        nTimeFirst = 0;
-        nTimeLast = 0;
-    }
-
-    CBlockFileInfo() { SetNull(); }
-    std::string ToString() const;
-
-    /** update statistics (does not update nSize) */
-    void AddBlock(unsigned int nHeightIn, uint64_t nTimeIn)
-    {
-        if (nBlocks == 0 || nHeightFirst > nHeightIn)
-            nHeightFirst = nHeightIn;
-        if (nBlocks == 0 || nTimeFirst > nTimeIn)
-            nTimeFirst = nTimeIn;
-        nBlocks++;
-        if (nHeightIn > nHeightLast)
-            nHeightLast = nHeightIn;
-        if (nTimeIn > nTimeLast)
-            nTimeLast = nTimeIn;
-    }
-};
-=======
->>>>>>> 0f19c3c3
 
 /** RAII wrapper for VerifyDB: Verify consistency of the block and coin databases */
 class CVerifyDB
@@ -827,11 +630,8 @@
 void EraseOrphanTx(uint256 hash) EXCLUSIVE_LOCKS_REQUIRED(cs_orphancache);
 // BU: end
 
-<<<<<<< HEAD
-=======
 CBlockIndex *FindMostWorkChain();
 
->>>>>>> 0f19c3c3
 // BU cleaning up at destuction time creates many global variable dependencies.  Instead clean up in a function called
 // in main()
 #if 0
