--- conflicted
+++ resolved
@@ -100,11 +100,7 @@
                 if (!fMatch)
                 {
                     fDone = true;
-<<<<<<< HEAD
                     string strMessage = _("Please check that your computer's date and time are correct! If your clock is wrong Bitcoin will not work properly.");
-=======
-                    string strMessage = _("Please check that your computer's date and time are correct! If your clock is wrong Bitcoin Unlimited will not work properly.");
->>>>>>> 52930eb8
                     strMiscWarning = strMessage;
                     uiInterface.ThreadSafeMessageBox(strMessage, "", CClientUIInterface::MSG_WARNING);
                 }
