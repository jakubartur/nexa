#!/bin/sh
# Copyright (c) 2014-2016 The Bitcoin Core developers
# Distributed under the MIT software license, see the accompanying
# file COPYING or http://www.opensource.org/licenses/mit-license.php.

INPUT=$(cat /dev/stdin)
VALID=false
REVSIG=false
IFS=$'\n'
for LINE in $(echo "$INPUT" | gpg --trust-model always "$@" 2>/dev/null); do
  case "$LINE" in
  "[GNUPG:] VALIDSIG "*)
    while read KEY; do
      case "$LINE" in "[GNUPG:] VALIDSIG $KEY "*) VALID=true;; esac
    done < ./contrib/verify-commits/trusted-keys
    ;;
  "[GNUPG:] REVKEYSIG "*)
    [ "$BITCOIN_VERIFY_COMMITS_ALLOW_REVSIG" != 1 ] && exit 1
    while read KEY; do
      case "$LINE" in "[GNUPG:] REVKEYSIG ${KEY:24:40} "*)
        REVSIG=true
        GOODREVSIG="[GNUPG:] GOODSIG ${KEY:24:40} "
        ;;
      esac
    done < ./contrib/verify-commits/trusted-keys
    ;;
  esac
done
if ! $VALID; then
  exit 1
fi
if $VALID && $REVSIG; then
<<<<<<< HEAD
	echo "$INPUT" | gpg --trust-model always "$@" | grep "^\[GNUPG:\] \(NEWSIG\|SIG_ID\|VALIDSIG\)" 2>/dev/null
	echo "$GOODREVSIG"
=======
  echo "$INPUT" | gpg --trust-model always "$@" | grep "\[GNUPG:\] \(NEWSIG\|SIG_ID\|VALIDSIG\)" 2>/dev/null
  echo "$GOODREVSIG"
>>>>>>> d5f6a50c
else
  echo "$INPUT" | gpg --trust-model always "$@" 2>/dev/null
fi<|MERGE_RESOLUTION|>--- conflicted
+++ resolved
@@ -30,13 +30,8 @@
   exit 1
 fi
 if $VALID && $REVSIG; then
-<<<<<<< HEAD
 	echo "$INPUT" | gpg --trust-model always "$@" | grep "^\[GNUPG:\] \(NEWSIG\|SIG_ID\|VALIDSIG\)" 2>/dev/null
 	echo "$GOODREVSIG"
-=======
-  echo "$INPUT" | gpg --trust-model always "$@" | grep "\[GNUPG:\] \(NEWSIG\|SIG_ID\|VALIDSIG\)" 2>/dev/null
-  echo "$GOODREVSIG"
->>>>>>> d5f6a50c
 else
   echo "$INPUT" | gpg --trust-model always "$@" 2>/dev/null
 fi